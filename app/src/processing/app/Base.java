/* -*- mode: java; c-basic-offset: 2; indent-tabs-mode: nil -*- */

/*
  Part of the Processing project - http://processing.org

  Copyright (c) 2004-10 Ben Fry and Casey Reas
  Copyright (c) 2001-04 Massachusetts Institute of Technology

  This program is free software; you can redistribute it and/or modify
  it under the terms of the GNU General Public License version 2
  as published by the Free Software Foundation.

  This program is distributed in the hope that it will be useful,
  but WITHOUT ANY WARRANTY; without even the implied warranty of
  MERCHANTABILITY or FITNESS FOR A PARTICULAR PURPOSE.  See the
  GNU General Public License for more details.

  You should have received a copy of the GNU General Public License
  along with this program; if not, write to the Free Software Foundation,
  Inc., 59 Temple Place, Suite 330, Boston, MA  02111-1307  USA
*/

package processing.app;

import java.awt.*;
import java.awt.event.*;
import java.io.*;
import java.util.*;

import javax.swing.*;

import processing.app.debug.Compiler;
import processing.app.debug.Target;
import processing.core.*;
import static processing.app.I18n._;


/**
 * The base class for the main processing application.
 * Primary role of this class is for platform identification and
 * general interaction with the system (launching URLs, loading
 * files and images, etc) that comes from that.
 */
public class Base {
  public static final int REVISION = 100;
  /** This might be replaced by main() if there's a lib/version.txt file. */
  static String VERSION_NAME = "0100";
  /** Set true if this a proper release rather than a numbered revision. */
  static public boolean RELEASE = false;

  static HashMap<Integer, String> platformNames = new HashMap<Integer, String>();
  static {
    platformNames.put(PConstants.WINDOWS, "windows");
    platformNames.put(PConstants.MACOSX, "macosx");
    platformNames.put(PConstants.LINUX, "linux");
  }

  static HashMap<String, Integer> platformIndices = new HashMap<String, Integer>();
  static {
    platformIndices.put("windows", PConstants.WINDOWS);
    platformIndices.put("macosx", PConstants.MACOSX);
    platformIndices.put("linux", PConstants.LINUX);
  }
  static Platform platform;

  static private boolean commandLine;

  // A single instance of the preferences window
  Preferences preferencesFrame;

  // set to true after the first time the menu is built.
  // so that the errors while building don't show up again.
  boolean builtOnce;

  static File buildFolder;

  // these are static because they're used by Sketch
  static private File examplesFolder;
  static private File librariesFolder;
  static private File toolsFolder;
  static private File hardwareFolder;

  static HashSet<File> libraries;
  
  // maps imported packages to their library folder
  static HashMap<String, File> importToLibraryTable;

  // classpath for all known libraries for p5
  // (both those in the p5/libs folder and those with lib subfolders
  // found in the sketchbook)
  static public String librariesClassPath;
  
  static public HashMap<String, Target> targetsTable;

  // Location for untitled items
  static File untitledFolder;

  // p5 icon for the window
//  static Image icon;

//  int editorCount;
//  Editor[] editors;
  java.util.List<Editor> editors =
    Collections.synchronizedList(new ArrayList<Editor>());
//  ArrayList editors = Collections.synchronizedList(new ArrayList<Editor>());
  Editor activeEditor;


  static public void main(String args[]) {
    try {
      File versionFile = getContentFile("lib/version.txt");
      if (versionFile.exists()) {
        String version = PApplet.loadStrings(versionFile)[0];
        if (!version.equals(VERSION_NAME)) {
          VERSION_NAME = version;
          RELEASE = true;
        }
      }
    } catch (Exception e) {
      e.printStackTrace();
    }

//    if (System.getProperty("mrj.version") != null) {
//      //String jv = System.getProperty("java.version");
//      String ov = System.getProperty("os.version");
//      if (ov.startsWith("10.5")) {
//        System.setProperty("apple.laf.useScreenMenuBar", "true");
//      }
//    }

    /*
    commandLine = false;
    if (args.length >= 2) {
      if (args[0].startsWith("--")) {
        commandLine = true;
      }
    }

    if (PApplet.javaVersion < 1.5f) {
      //System.err.println("no way man");
      Base.showError("Need to install Java 1.5",
                     "This version of Processing requires    \n" +
                     "Java 1.5 or later to run properly.\n" +
                     "Please visit java.com to upgrade.", null);
    }
    */

    initPlatform();

//    // Set the look and feel before opening the window
//    try {
//      platform.setLookAndFeel();
//    } catch (Exception e) {
//      System.err.println("Non-fatal error while setting the Look & Feel.");
//      System.err.println("The error message follows, however Processing should run fine.");
//      System.err.println(e.getMessage());
//      //e.printStackTrace();
//    }

    // Use native popups so they don't look so crappy on osx
    JPopupMenu.setDefaultLightWeightPopupEnabled(false);

    // Don't put anything above this line that might make GUI,
    // because the platform has to be inited properly first.

    // Make sure a full JDK is installed
    //initRequirements();

    // run static initialization that grabs all the prefs
    Preferences.init(null);

    // setup the theme coloring fun
    Theme.init();

    // Set the look and feel before opening the window
    try {
      platform.setLookAndFeel();
    } catch (Exception e) {
      String mess = e.getMessage();
      if (mess.indexOf("ch.randelshofer.quaqua.QuaquaLookAndFeel") == -1) {
        System.err.println(_("Non-fatal error while setting the Look & Feel."));
        System.err.println(_("The error message follows, however Arduino should run fine."));
        System.err.println(mess);
      }
    }

    // Create a location for untitled sketches
    untitledFolder = createTempFolder("untitled");
    untitledFolder.deleteOnExit();

    new Base(args);
  }


  static protected void setCommandLine() {
    commandLine = true;
  }


  static protected boolean isCommandLine() {
    return commandLine;
  }


  static protected void initPlatform() {
    try {
      Class<?> platformClass = Class.forName("processing.app.Platform");
      if (Base.isMacOS()) {
        platformClass = Class.forName("processing.app.macosx.Platform");
      } else if (Base.isWindows()) {
        platformClass = Class.forName("processing.app.windows.Platform");
      } else if (Base.isLinux()) {
        platformClass = Class.forName("processing.app.linux.Platform");
      }
      platform = (Platform) platformClass.newInstance();
    } catch (Exception e) {
      Base.showError(_("Problem Setting the Platform"),
                     _("An unknown error occurred while trying to load\n" +
                       "platform-specific code for your machine."), e);
    }
  }


  static protected void initRequirements() {
    try {
      Class.forName("com.sun.jdi.VirtualMachine");
    } catch (ClassNotFoundException cnfe) {
      Base.showPlatforms();
      Base.showError(_("Please install JDK 1.5 or later"),
                     _("Arduino requires a full JDK (not just a JRE)\n" +
                       "to run. Please install JDK 1.5 or later.\n" +
                       "More information can be found in the reference."), cnfe);
    }
  }


  public Base(String[] args) {
    platform.init(this);

    // Get paths for the libraries and examples in the Processing folder
    //String workingDirectory = System.getProperty("user.dir");
    examplesFolder = getContentFile("examples");
    librariesFolder = getContentFile("libraries");
    toolsFolder = getContentFile("tools");

    // Get the sketchbook path, and make sure it's set properly
    String sketchbookPath = Preferences.get("sketchbook.path");

    // If a value is at least set, first check to see if the folder exists.
    // If it doesn't, warn the user that the sketchbook folder is being reset.
    if (sketchbookPath != null) {
      File skechbookFolder = new File(sketchbookPath);
      if (!skechbookFolder.exists()) {
        Base.showWarning(_("Sketchbook folder disappeared"),
                         _("The sketchbook folder no longer exists.\n" +
                           "Arduino will switch to the default sketchbook\n" +
                           "location, and create a new sketchbook folder if\n" +
                           "necessary. Arduino will then stop talking about\n" +
                           "himself in the third person."), null);
        sketchbookPath = null;
      }
    }

    // If no path is set, get the default sketchbook folder for this platform
    if (sketchbookPath == null) {
      File defaultFolder = getDefaultSketchbookFolder();
      Preferences.set("sketchbook.path", defaultFolder.getAbsolutePath());
      if (!defaultFolder.exists()) {
        defaultFolder.mkdirs();
      }
    }
    
    targetsTable = new HashMap<String, Target>();
    loadHardware(getHardwareFolder());
    loadHardware(getSketchbookHardwareFolder());

    // Check if there were previously opened sketches to be restored
    boolean opened = restoreSketches();

    // Check if any files were passed in on the command line
    for (int i = 0; i < args.length; i++) {
      String path = args[i];
      // Fix a problem with systems that use a non-ASCII languages. Paths are
      // being passed in with 8.3 syntax, which makes the sketch loader code
      // unhappy, since the sketch folder naming doesn't match up correctly.
      // http://dev.processing.org/bugs/show_bug.cgi?id=1089
      if (isWindows()) {
        try {
          File file = new File(args[i]);
          path = file.getCanonicalPath();
        } catch (IOException e) {
          e.printStackTrace();
        }
      }
      if (handleOpen(path) != null) {
        opened = true;
      }
    }

    // Create a new empty window (will be replaced with any files to be opened)
    if (!opened) {
      handleNew();
    }

    // check for updates
    if (Preferences.getBoolean("update.check")) {
      new UpdateCheck(this);
    }
  }


  /**
   * Post-constructor setup for the editor area. Loads the last
   * sketch that was used (if any), and restores other Editor settings.
   * The complement to "storePreferences", this is called when the
   * application is first launched.
   */
  protected boolean restoreSketches() {
    // figure out window placement

    Dimension screen = Toolkit.getDefaultToolkit().getScreenSize();
    boolean windowPositionValid = true;

    if (Preferences.get("last.screen.height") != null) {
      // if screen size has changed, the window coordinates no longer
      // make sense, so don't use them unless they're identical
      int screenW = Preferences.getInteger("last.screen.width");
      int screenH = Preferences.getInteger("last.screen.height");

      if ((screen.width != screenW) || (screen.height != screenH)) {
        windowPositionValid = false;
      }
      /*
      int windowX = Preferences.getInteger("last.window.x");
      int windowY = Preferences.getInteger("last.window.y");
      if ((windowX < 0) || (windowY < 0) ||
          (windowX > screenW) || (windowY > screenH)) {
        windowPositionValid = false;
      }
      */
    } else {
      windowPositionValid = false;
    }

    // Iterate through all sketches that were open last time p5 was running.
    // If !windowPositionValid, then ignore the coordinates found for each.

    // Save the sketch path and window placement for each open sketch
    int count = Preferences.getInteger("last.sketch.count");
    int opened = 0;
    for (int i = 0; i < count; i++) {
      String path = Preferences.get("last.sketch" + i + ".path");
      int[] location;
      if (windowPositionValid) {
        String locationStr = Preferences.get("last.sketch" + i + ".location");
        location = PApplet.parseInt(PApplet.split(locationStr, ','));
      } else {
        location = nextEditorLocation();
      }
      // If file did not exist, null will be returned for the Editor
      if (handleOpen(path, location) != null) {
        opened++;
      }
    }
    return (opened > 0);
  }


  /**
   * Store list of sketches that are currently open.
   * Called when the application is quitting and documents are still open.
   */
  protected void storeSketches() {
    // Save the width and height of the screen
    Dimension screen = Toolkit.getDefaultToolkit().getScreenSize();
    Preferences.setInteger("last.screen.width", screen.width);
    Preferences.setInteger("last.screen.height", screen.height);

    String untitledPath = untitledFolder.getAbsolutePath();

    // Save the sketch path and window placement for each open sketch
    int index = 0;
    for (Editor editor : editors) {
      String path = editor.getSketch().getMainFilePath();
      // In case of a crash, save untitled sketches if they contain changes.
      // (Added this for release 0158, may not be a good idea.)
      if (path.startsWith(untitledPath) &&
          !editor.getSketch().isModified()) {
        continue;
      }
      Preferences.set("last.sketch" + index + ".path", path);

      int[] location = editor.getPlacement();
      String locationStr = PApplet.join(PApplet.str(location), ",");
      Preferences.set("last.sketch" + index + ".location", locationStr);
      index++;
    }
    Preferences.setInteger("last.sketch.count", index);
  }


  // If a sketch is untitled on quit, may need to store the new name
  // rather than the location from the temp folder.
  protected void storeSketchPath(Editor editor, int index) {
    String path = editor.getSketch().getMainFilePath();
    String untitledPath = untitledFolder.getAbsolutePath();
    if (path.startsWith(untitledPath)) {
      path = "";
    }
    Preferences.set("last.sketch" + index + ".path", path);
  }


  /*
  public void storeSketch(Editor editor) {
    int index = -1;
    for (int i = 0; i < editorCount; i++) {
      if (editors[i] == editor) {
        index = i;
        break;
      }
    }
    if (index == -1) {
      System.err.println("Problem storing sketch " + editor.sketch.name);
    } else {
      String path = editor.sketch.getMainFilePath();
      Preferences.set("last.sketch" + index + ".path", path);
    }
  }
  */


  // .................................................................


  // Because of variations in native windowing systems, no guarantees about
  // changes to the focused and active Windows can be made. Developers must
  // never assume that this Window is the focused or active Window until this
  // Window receives a WINDOW_GAINED_FOCUS or WINDOW_ACTIVATED event.
  protected void handleActivated(Editor whichEditor) {
    activeEditor = whichEditor;

    // set the current window to be the console that's getting output
    EditorConsole.setEditor(activeEditor);
  }


  protected int[] nextEditorLocation() {
    Dimension screen = Toolkit.getDefaultToolkit().getScreenSize();
    int defaultWidth = Preferences.getInteger("editor.window.width.default");
    int defaultHeight = Preferences.getInteger("editor.window.height.default");

    if (activeEditor == null) {
      // If no current active editor, use default placement
      return new int[] {
          (screen.width - defaultWidth) / 2,
          (screen.height - defaultHeight) / 2,
          defaultWidth, defaultHeight, 0
      };

    } else {
      // With a currently active editor, open the new window
      // using the same dimensions, but offset slightly.
      synchronized (editors) {
        final int OVER = 50;
        // In release 0160, don't
        //location = activeEditor.getPlacement();
        Editor lastOpened = editors.get(editors.size() - 1);
        int[] location = lastOpened.getPlacement();
        // Just in case the bounds for that window are bad
        location[0] += OVER;
        location[1] += OVER;

        if (location[0] == OVER ||
            location[2] == OVER ||
            location[0] + location[2] > screen.width ||
            location[1] + location[3] > screen.height) {
          // Warp the next window to a randomish location on screen.
          return new int[] {
              (int) (Math.random() * (screen.width - defaultWidth)),
              (int) (Math.random() * (screen.height - defaultHeight)),
              defaultWidth, defaultHeight, 0
          };
        }

        return location;
      }
    }
  }


  // .................................................................


  boolean breakTime = false;
  String[] months = {
    "jan", "feb", "mar", "apr", "may", "jun",
    "jul", "aug", "sep", "oct", "nov", "dec"
  };

  /**
   * Handle creating a sketch folder, return its base .pde file
   * or null if the operation was canceled.
   * @param shift whether shift is pressed, which will invert prompt setting
   * @param noPrompt disable prompt, no matter the setting
   */
  protected String createNewUntitled() throws IOException {
    File newbieDir = null;
    String newbieName = null;

    // In 0126, untitled sketches will begin in the temp folder,
    // and then moved to a new location because Save will default to Save As.
    File sketchbookDir = getSketchbookFolder();
    File newbieParentDir = untitledFolder;

    // Use a generic name like sketch_031008a, the date plus a char
    int index = 0;
    //SimpleDateFormat formatter = new SimpleDateFormat("yyMMdd");
    //SimpleDateFormat formatter = new SimpleDateFormat("MMMdd");
    //String purty = formatter.format(new Date()).toLowerCase();
    Calendar cal = Calendar.getInstance();
    int day = cal.get(Calendar.DAY_OF_MONTH);  // 1..31
    int month = cal.get(Calendar.MONTH);  // 0..11
    String purty = months[month] + PApplet.nf(day, 2);
    do {
      if (index == 26) {
        // In 0159, avoid running past z by sending people outdoors.
        if (!breakTime) {
          Base.showWarning(_("Time for a Break"),
                           _("You've reached the limit for auto naming of new sketches\n" +
                             "for the day. How about going for a walk instead?"), null);
          breakTime = true;
        } else {
          Base.showWarning(_("Sunshine"),
                           _("No really, time for some fresh air for you."), null);
        }
        return null;
      }
      newbieName = "sketch_" + purty + ((char) ('a' + index));
      newbieDir = new File(newbieParentDir, newbieName);
      index++;
      // Make sure it's not in the temp folder *and* it's not in the sketchbook
    } while (newbieDir.exists() || new File(sketchbookDir, newbieName).exists());

    // Make the directory for the new sketch
    newbieDir.mkdirs();

    // Make an empty pde file
    File newbieFile = new File(newbieDir, newbieName + ".ino");
    new FileOutputStream(newbieFile);  // create the file
    return newbieFile.getAbsolutePath();
  }


  /**
   * Create a new untitled document in a new sketch window.
   */
  public void handleNew() {
    try {
      String path = createNewUntitled();
      if (path != null) {
        Editor editor = handleOpen(path);
        editor.untitled = true;
      }

    } catch (IOException e) {
      if (activeEditor != null) {
        activeEditor.statusError(e);
      }
    }
  }


  /**
   * Replace the sketch in the current window with a new untitled document.
   */
  public void handleNewReplace() {
    if (!activeEditor.checkModified()) {
      return;  // sketch was modified, and user canceled
    }
    // Close the running window, avoid window boogers with multiple sketches
    activeEditor.internalCloseRunner();

    // Actually replace things
    handleNewReplaceImpl();
  }


  protected void handleNewReplaceImpl() {
    try {
      String path = createNewUntitled();
      if (path != null) {
        activeEditor.handleOpenInternal(path);
        activeEditor.untitled = true;
      }
//      return true;

    } catch (IOException e) {
      activeEditor.statusError(e);
//      return false;
    }
  }


  /**
   * Open a sketch, replacing the sketch in the current window.
   * @param path Location of the primary pde file for the sketch.
   */
  public void handleOpenReplace(String path) {
    if (!activeEditor.checkModified()) {
      return;  // sketch was modified, and user canceled
    }
    // Close the running window, avoid window boogers with multiple sketches
    activeEditor.internalCloseRunner();

    boolean loaded = activeEditor.handleOpenInternal(path);
    if (!loaded) {
      // replace the document without checking if that's ok
      handleNewReplaceImpl();
    }
  }


  /**
   * Prompt for a sketch to open, and open it in a new window.
   */
  public void handleOpenPrompt() {
    // get the frontmost window frame for placing file dialog
    FileDialog fd = new FileDialog(activeEditor,
                                   _("Open an Arduino sketch..."),
                                   FileDialog.LOAD);
    // This was annoying people, so disabled it in 0125.
    //fd.setDirectory(Preferences.get("sketchbook.path"));
    //fd.setDirectory(getSketchbookPath());

    // Only show .pde files as eligible bachelors
    fd.setFilenameFilter(new FilenameFilter() {
        public boolean accept(File dir, String name) {
          // TODO this doesn't seem to ever be used. AWESOME.
          //System.out.println("check filter on " + dir + " " + name);
          return name.toLowerCase().endsWith(".ino")
              || name.toLowerCase().endsWith(".pde");
        }
      });

    fd.setVisible(true);

    String directory = fd.getDirectory();
    String filename = fd.getFile();

    // User canceled selection
    if (filename == null) return;

    File inputFile = new File(directory, filename);
    handleOpen(inputFile.getAbsolutePath());
  }


  /**
   * Open a sketch in a new window.
   * @param path Path to the pde file for the sketch in question
   * @return the Editor object, so that properties (like 'untitled')
   *         can be set by the caller
   */
  public Editor handleOpen(String path) {
    return handleOpen(path, nextEditorLocation());
  }


  protected Editor handleOpen(String path, int[] location) {
//    System.err.println("entering handleOpen " + path);

    File file = new File(path);
    if (!file.exists()) return null;

//    System.err.println("  editors: " + editors);
    // Cycle through open windows to make sure that it's not already open.
    for (Editor editor : editors) {
      if (editor.getSketch().getMainFilePath().equals(path)) {
        editor.toFront();
//        System.err.println("  handleOpen: already opened");
        return editor;
      }
    }

    // If the active editor window is an untitled, and un-modified document,
    // just replace it with the file that's being opened.
//    if (activeEditor != null) {
//      Sketch activeSketch = activeEditor.sketch;
//      if (activeSketch.isUntitled() && !activeSketch.isModified()) {
//        // if it's an untitled, unmodified document, it can be replaced.
//        // except in cases where a second blank window is being opened.
//        if (!path.startsWith(untitledFolder.getAbsolutePath())) {
//          activeEditor.handleOpenUnchecked(path, 0, 0, 0, 0);
//          return activeEditor;
//        }
//      }
//    }

//    System.err.println("  creating new editor");
    Editor editor = new Editor(this, path, location);
//    Editor editor = null;
//    try {
//      editor = new Editor(this, path, location);
//    } catch (Exception e) {
//      e.printStackTrace();
//      System.err.flush();
//      System.out.flush();
//      System.exit(1);
//    }
//    System.err.println("  done creating new editor");
//    EditorConsole.systemErr.println("  done creating new editor");

    // Make sure that the sketch actually loaded
    if (editor.getSketch() == null) {
//      System.err.println("sketch was null, getting out of handleOpen");
      return null;  // Just walk away quietly
    }

//    if (editors == null) {
//      editors = new Editor[5];
//    }
//    if (editorCount == editors.length) {
//      editors = (Editor[]) PApplet.expand(editors);
//    }
//    editors[editorCount++] = editor;
    editors.add(editor);

//    if (markedForClose != null) {
//      Point p = markedForClose.getLocation();
//      handleClose(markedForClose, false);
//      // open the new window in
//      editor.setLocation(p);
//    }

    // now that we're ready, show the window
    // (don't do earlier, cuz we might move it based on a window being closed)
    editor.setVisible(true);

//    System.err.println("exiting handleOpen");

    return editor;
  }


  /**
   * Close a sketch as specified by its editor window.
   * @param editor Editor object of the sketch to be closed.
   * @return true if succeeded in closing, false if canceled.
   */
  public boolean handleClose(Editor editor) {
    // Check if modified
//    boolean immediate = editors.size() == 1;
    if (!editor.checkModified()) {
      return false;
    }

    // Close the running window, avoid window boogers with multiple sketches
    editor.internalCloseRunner();

    if (editors.size() == 1) {
      // For 0158, when closing the last window /and/ it was already an
      // untitled sketch, just give up and let the user quit.
//      if (Preferences.getBoolean("sketchbook.closing_last_window_quits") ||
//          (editor.untitled && !editor.getSketch().isModified())) {
      if (Base.isMacOS()) {
        Object[] options = { "OK", "Cancel" };
        String prompt =
          _("<html> " +
            "<head> <style type=\"text/css\">"+
            "b { font: 13pt \"Lucida Grande\" }"+
            "p { font: 11pt \"Lucida Grande\"; margin-top: 8px }"+
            "</style> </head>" +
            "<b>Are you sure you want to Quit?</b>" +
            "<p>Closing the last open sketch will quit Arduino.");

        int result = JOptionPane.showOptionDialog(editor,
                                                  prompt,
                                                  _("Quit"),
                                                  JOptionPane.YES_NO_OPTION,
                                                  JOptionPane.QUESTION_MESSAGE,
                                                  null,
                                                  options,
                                                  options[0]);
        if (result == JOptionPane.NO_OPTION ||
            result == JOptionPane.CLOSED_OPTION) {
          return false;
        }
      }

      // This will store the sketch count as zero
      editors.remove(editor);
      Editor.serialMonitor.closeSerialPort();
      storeSketches();

      // Save out the current prefs state
      Preferences.save();

      // Since this wasn't an actual Quit event, call System.exit()
      System.exit(0);

    } else {
      // More than one editor window open,
      // proceed with closing the current window.
      editor.setVisible(false);
      editor.dispose();
//      for (int i = 0; i < editorCount; i++) {
//        if (editor == editors[i]) {
//          for (int j = i; j < editorCount-1; j++) {
//            editors[j] = editors[j+1];
//          }
//          editorCount--;
//          // Set to null so that garbage collection occurs
//          editors[editorCount] = null;
//        }
//      }
      editors.remove(editor);
    }
    return true;
  }


  /**
   * Handler for File &rarr; Quit.
   * @return false if canceled, true otherwise.
   */
  public boolean handleQuit() {
    // If quit is canceled, this will be replaced anyway
    // by a later handleQuit() that is not canceled.
    storeSketches();
    Editor.serialMonitor.closeSerialPort();

    if (handleQuitEach()) {
      // make sure running sketches close before quitting
      for (Editor editor : editors) {
        editor.internalCloseRunner();
      }
      // Save out the current prefs state
      Preferences.save();

      if (!Base.isMacOS()) {
        // If this was fired from the menu or an AppleEvent (the Finder),
        // then Mac OS X will send the terminate signal itself.
        System.exit(0);
      }
      return true;
    }
    return false;
  }


  /**
   * Attempt to close each open sketch in preparation for quitting.
   * @return false if canceled along the way
   */
  protected boolean handleQuitEach() {
    int index = 0;
    for (Editor editor : editors) {
      if (editor.checkModified()) {
        // Update to the new/final sketch path for this fella
        storeSketchPath(editor, index);
        index++;

      } else {
        return false;
      }
    }
    return true;
  }


  // .................................................................


  /**
   * Asynchronous version of menu rebuild to be used on save and rename
   * to prevent the interface from locking up until the menus are done.
   */
  protected void rebuildSketchbookMenus() {
    //System.out.println("async enter");
    //new Exception().printStackTrace();
    SwingUtilities.invokeLater(new Runnable() {
      public void run() {
        //System.out.println("starting rebuild");
        rebuildSketchbookMenu(Editor.sketchbookMenu);
        rebuildToolbarMenu(Editor.toolbarMenu);
        //System.out.println("done with rebuild");
      }
    });
    //System.out.println("async exit");
  }


  protected void rebuildToolbarMenu(JMenu menu) {
    JMenuItem item;
    menu.removeAll();

    //System.out.println("rebuilding toolbar menu");
    // Add the single "Open" item
    item = Editor.newJMenuItem(_("Open..."), 'O');
    item.addActionListener(new ActionListener() {
        public void actionPerformed(ActionEvent e) {
          handleOpenPrompt();
        }
      });
    menu.add(item);
    menu.addSeparator();

    // Add a list of all sketches and subfolders
    try {
      boolean sketches = addSketches(menu, getSketchbookFolder(), true);
      //boolean sketches = addSketches(menu, getSketchbookFolder());
      if (sketches) menu.addSeparator();
    } catch (IOException e) {
      e.printStackTrace();
    }

    //System.out.println("rebuilding examples menu");
    // Add each of the subfolders of examples directly to the menu
    try {
      boolean found = addSketches(menu, examplesFolder, true);
      if (found) menu.addSeparator();
      found = addSketches(menu, getSketchbookLibrariesFolder(), true);
      if (found) menu.addSeparator();
      addSketches(menu, librariesFolder, true);
    } catch (IOException e) {
      e.printStackTrace();
    }
  }


  protected void rebuildSketchbookMenu(JMenu menu) {
    //System.out.println("rebuilding sketchbook menu");
    //new Exception().printStackTrace();
    try {
        menu.removeAll();
      addSketches(menu, getSketchbookFolder(), false);
      //addSketches(menu, getSketchbookFolder());
    } catch (IOException e) {
      e.printStackTrace();
    }
  }


  public void rebuildImportMenu(JMenu importMenu) {
    //System.out.println("rebuilding import menu");
    importMenu.removeAll();

    // reset the set of libraries
    libraries = new HashSet<File>();

    // reset the table mapping imports to libraries
    importToLibraryTable = new HashMap<String, File>();

    // Add from the "libraries" subfolder in the Processing directory
    //Choose which library to add by chip platform
    
    try {
		//Find the current target. Get the platform, and then select the correct name and core path.
	    	String platformname = this.getBoardPreferences().get("platform");
	    	String targetname = this.getPlatformPreferences(platformname).get("name");
	        String libraryPath = this.getPlatformPreferences(platformname).get("library.core.path");

		JMenuItem platformItem = new JMenuItem(targetname);
		platformItem.setEnabled(false);
		importMenu.add(platformItem);
		importMenu.addSeparator();
		addLibraries(importMenu, getCoreLibraries(libraryPath));
    	
    } catch (IOException e) {
      e.printStackTrace();
    }
    // Add libraries found in the sketchbook folder
    int separatorIndex = importMenu.getItemCount();
    try {
      File sketchbookLibraries = getSketchbookLibrariesFolder();
      boolean found = addLibraries(importMenu, sketchbookLibraries);
      if (found) {
        JMenuItem contrib = new JMenuItem(_("Contributed"));
        contrib.setEnabled(false);
        importMenu.insert(contrib, separatorIndex);
        importMenu.insertSeparator(separatorIndex);
      }
    } catch (IOException e) {
      e.printStackTrace();
    }
  }


  public void rebuildExamplesMenu(JMenu menu) {
    //System.out.println("rebuilding examples menu");
    try {
      menu.removeAll();
      boolean found = addSketches(menu, examplesFolder, false);
      if (found) menu.addSeparator();
      found = addSketches(menu, getSketchbookLibrariesFolder(), false);
      if (found) menu.addSeparator();
      addSketches(menu, librariesFolder, false);
    } catch (IOException e) {
      e.printStackTrace();
    }
  }
  
  
  public void onBoardOrPortChange() {
    for (Editor editor : editors) {
      editor.onBoardOrPortChange();
    }  
  }

  
  public void rebuildBoardsMenu(JMenu menu) {
    //System.out.println("rebuilding boards menu");
    menu.removeAll();      
    ButtonGroup group = new ButtonGroup();
    for (Target target : targetsTable.values()) {
      for (String board : target.getBoards().keySet()) {
        AbstractAction action = 
          new AbstractAction(target.getBoards().get(board).get("name")) {
            public void actionPerformed(ActionEvent actionevent) {
              //System.out.println("Switching to " + target + ":" + board);
              Preferences.set("target", (String) getValue("target"));
              Preferences.set("board", (String) getValue("board"));
<<<<<<< HEAD
              onBoardOrPortChange();
              Sketch.buildSettingChanged();
=======
              //Debug: created new imports menu based on board
              rebuildImportMenu(activeEditor.importMenu);
>>>>>>> fcbbf8f4
            }
          };
        action.putValue("target", target.getName());
        action.putValue("board", board);
        JMenuItem item = new JRadioButtonMenuItem(action);
        if (target.getName().equals(Preferences.get("target")) &&
            board.equals(Preferences.get("board"))) {
          item.setSelected(true);
        }
        group.add(item);
        menu.add(item);
      }
    }
  }
  
  
  public void rebuildProgrammerMenu(JMenu menu) {
    //System.out.println("rebuilding programmer menu");
    menu.removeAll();      
    ButtonGroup group = new ButtonGroup();
    for (Target target : targetsTable.values()) {
      for (String programmer : target.getProgrammers().keySet()) {
        AbstractAction action = 
          new AbstractAction(
            target.getProgrammers().get(programmer).get("name")) {
            public void actionPerformed(ActionEvent actionevent) {
              Preferences.set("programmer", getValue("target") + ":" +
                                            getValue("programmer"));
            }
          };
        action.putValue("target", target.getName());
        action.putValue("programmer", programmer);
        JMenuItem item = new JRadioButtonMenuItem(action);
        if (Preferences.get("programmer").equals(target.getName() + ":" +
                                                 programmer)) {
          item.setSelected(true);
        }
        group.add(item);
        menu.add(item);
      }
    }
  }


  /**
   * Scan a folder recursively, and add any sketches found to the menu
   * specified. Set the openReplaces parameter to true when opening the sketch
   * should replace the sketch in the current window, or false when the
   * sketch should open in a new window.
   */
  protected boolean addSketches(JMenu menu, File folder,
                                final boolean replaceExisting) throws IOException {
    // skip .DS_Store files, etc (this shouldn't actually be necessary)
    if (!folder.isDirectory()) return false;

    String[] list = folder.list();
    // If a bad folder or unreadable or whatever, this will come back null
    if (list == null) return false;

    // Alphabetize list, since it's not always alpha order
    Arrays.sort(list, String.CASE_INSENSITIVE_ORDER);
    //processing.core.PApplet.println("adding sketches " + folder.getAbsolutePath());
    //PApplet.println(list);

    ActionListener listener = new ActionListener() {
        public void actionPerformed(ActionEvent e) {
          String path = e.getActionCommand();
          if (new File(path).exists()) {
            boolean replace = replaceExisting;
            if ((e.getModifiers() & ActionEvent.SHIFT_MASK) != 0) {
              replace = !replace;
            }
            if (replace) {
              handleOpenReplace(path);
            } else {
              handleOpen(path);
            }
          } else {
            showWarning(_("Sketch Does Not Exist"),
                        _("The selected sketch no longer exists.\n" +
                          "You may need to restart Arduino to update\n" +
                          "the sketchbook menu."), null);
          }
        }
      };
    // offers no speed improvement
    //menu.addActionListener(listener);

    boolean ifound = false;

    for (int i = 0; i < list.length; i++) {
      if ((list[i].charAt(0) == '.') ||
          list[i].equals("CVS")) continue;

      File subfolder = new File(folder, list[i]);
      if (!subfolder.isDirectory()) continue;

      File entry = new File(subfolder, list[i] + ".ino");
      if (!entry.exists() && (new File(subfolder, list[i] + ".pde")).exists()) {
      	entry = new File(subfolder, list[i] + ".pde");
      }
      // if a .pde file of the same prefix as the folder exists..
      if (entry.exists()) {
        //String sanityCheck = sanitizedName(list[i]);
        //if (!sanityCheck.equals(list[i])) {
        if (!Sketch.isSanitaryName(list[i])) {
          if (!builtOnce) {
            String complaining = I18n.format(
              _("The sketch \"{0}\" cannot be used.\n" +
                "Sketch names must contain only basic letters and numbers\n" +
                "(ASCII-only with no spaces, " +
                "and it cannot start with a number).\n" +
                "To get rid of this message, remove the sketch from\n" +
	        "{1}"), list[i], entry.getAbsolutePath()
	    );
            Base.showMessage(_("Ignoring sketch with bad name"), complaining);
          }
          continue;
        }

        JMenuItem item = new JMenuItem(list[i]);
        item.addActionListener(listener);
        item.setActionCommand(entry.getAbsolutePath());
        menu.add(item);
        ifound = true;

      } else {
        // don't create an extra menu level for a folder named "examples"
        if (subfolder.getName().equals("examples")) {
          boolean found = addSketches(menu, subfolder, replaceExisting);
          if (found) ifound = true;
        } else {
        // not a sketch folder, but maybe a subfolder containing sketches
        JMenu submenu = new JMenu(list[i]);
        // needs to be separate var
        // otherwise would set ifound to false
        boolean found = addSketches(submenu, subfolder, replaceExisting);
        //boolean found = addSketches(submenu, subfolder); //, false);
        if (found) {
          menu.add(submenu);
          ifound = true;
        }
      }
    }
    }
    return ifound;  // actually ignored, but..
  }


  protected boolean addLibraries(JMenu menu, File folder) throws IOException {
    if (!folder.isDirectory()) return false;

    String list[] = folder.list(new FilenameFilter() {
      public boolean accept(File dir, String name) {
        // skip .DS_Store files, .svn folders, etc
        if (name.charAt(0) == '.') return false;
        if (name.equals("CVS")) return false;
        return (new File(dir, name).isDirectory());
      }
    });
    // if a bad folder or something like that, this might come back null
    if (list == null) return false;

    // alphabetize list, since it's not always alpha order
    // replaced hella slow bubble sort with this feller for 0093
    Arrays.sort(list, String.CASE_INSENSITIVE_ORDER);

    ActionListener listener = new ActionListener() {
        public void actionPerformed(ActionEvent e) {
          activeEditor.getSketch().importLibrary(e.getActionCommand());
        }
      };

    boolean ifound = false;

    for (String potentialName : list) {
      File subfolder = new File(folder, potentialName);
//      File libraryFolder = new File(subfolder, "library");
//      File libraryJar = new File(libraryFolder, potentialName + ".jar");
//      // If a .jar file of the same prefix as the folder exists
//      // inside the 'library' subfolder of the sketch
//      if (libraryJar.exists()) {
        String sanityCheck = Sketch.sanitizeName(potentialName);
        if (!sanityCheck.equals(potentialName)) {
          String mess = I18n.format(
            _("The library \"{0}\" cannot be used.\n" +
              "Library names must contain only basic letters and numbers.\n" +
              "(ASCII only and no spaces, and it cannot start with a number)"),
	    potentialName
	  );
          Base.showMessage(_("Ignoring bad library name"), mess);
          continue;
        }

        String libraryName = potentialName;
//        // get the path for all .jar files in this code folder
//        String libraryClassPath =
//          Compiler.contentsToClassPath(libraryFolder);
//        // grab all jars and classes from this folder,
//        // and append them to the library classpath
//        librariesClassPath +=
//          File.pathSeparatorChar + libraryClassPath;
//        // need to associate each import with a library folder
//        String packages[] =
//          Compiler.packageListFromClassPath(libraryClassPath);
        libraries.add(subfolder);
        String packages[] =
          Compiler.headerListFromIncludePath(subfolder.getAbsolutePath());
        for (String pkg : packages) {
          importToLibraryTable.put(pkg, subfolder);
        }

        JMenuItem item = new JMenuItem(libraryName);
        item.addActionListener(listener);
        item.setActionCommand(subfolder.getAbsolutePath());
        menu.add(item);
        ifound = true;

// XXX: DAM: should recurse here so that library folders can be nested
//      } else {  // not a library, but is still a folder, so recurse
//        JMenu submenu = new JMenu(libraryName);
//        // needs to be separate var, otherwise would set ifound to false
//        boolean found = addLibraries(submenu, subfolder);
//        if (found) {
//          menu.add(submenu);
//          ifound = true;
//        }
//      }
    }
    return ifound;
  }
  
  
  protected void loadHardware(File folder) {
    if (!folder.isDirectory()) return;
    
    String list[] = folder.list(new FilenameFilter() {
      public boolean accept(File dir, String name) {
        // skip .DS_Store files, .svn folders, etc
        if (name.charAt(0) == '.') return false;
        if (name.equals("CVS")) return false;
        return (new File(dir, name).isDirectory());
      }
    });
    // if a bad folder or something like that, this might come back null
    if (list == null) return;

    // alphabetize list, since it's not always alpha order
    // replaced hella slow bubble sort with this feller for 0093
    Arrays.sort(list, String.CASE_INSENSITIVE_ORDER);
    
    for (String target : list) {
      File subfolder = new File(folder, target);
      targetsTable.put(target, new Target(target, subfolder));
    }
  }


  // .................................................................


  /**
   * Show the About box.
   */
  public void handleAbout() {
    final Image image = Base.getLibImage("about.jpg", activeEditor);
    final Window window = new Window(activeEditor) {
        public void paint(Graphics g) {
          g.drawImage(image, 0, 0, null);

          Graphics2D g2 = (Graphics2D) g;
          g2.setRenderingHint(RenderingHints.KEY_TEXT_ANTIALIASING,
                              RenderingHints.VALUE_TEXT_ANTIALIAS_OFF);

          g.setFont(new Font("SansSerif", Font.PLAIN, 11));
          g.setColor(Color.white);
          g.drawString(Base.VERSION_NAME, 50, 30);
        }
      };
    window.addMouseListener(new MouseAdapter() {
        public void mousePressed(MouseEvent e) {
          window.dispose();
        }
      });
    int w = image.getWidth(activeEditor);
    int h = image.getHeight(activeEditor);
    Dimension screen = Toolkit.getDefaultToolkit().getScreenSize();
    window.setBounds((screen.width-w)/2, (screen.height-h)/2, w, h);
    window.setVisible(true);
  }


  /**
   * Show the Preferences window.
   */
  public void handlePrefs() {
    if (preferencesFrame == null) preferencesFrame = new Preferences();
    preferencesFrame.showFrame(activeEditor);
  }


  // ...................................................................


  /**
   * Get list of platform constants.
   */
//  static public int[] getPlatforms() {
//    return platforms;
//  }


//  static public int getPlatform() {
//    String osname = System.getProperty("os.name");
//
//    if (osname.indexOf("Mac") != -1) {
//      return PConstants.MACOSX;
//
//    } else if (osname.indexOf("Windows") != -1) {
//      return PConstants.WINDOWS;
//
//    } else if (osname.equals("Linux")) {  // true for the ibm vm
//      return PConstants.LINUX;
//
//    } else {
//      return PConstants.OTHER;
//    }
//  }


  static public Platform getPlatform() {
    return platform;
  }


  static public String getPlatformName() {
    String osname = System.getProperty("os.name");

    if (osname.indexOf("Mac") != -1) {
      return "macosx";

    } else if (osname.indexOf("Windows") != -1) {
      return "windows";

    } else if (osname.equals("Linux")) {  // true for the ibm vm
      return "linux";

    } else {
      return "other";
    }
  }


  /**
   * Map a platform constant to its name.
   * @param which PConstants.WINDOWS, PConstants.MACOSX, PConstants.LINUX
   * @return one of "windows", "macosx", or "linux"
   */
  static public String getPlatformName(int which) {
    return platformNames.get(which);
  }


  static public int getPlatformIndex(String what) {
    Integer entry = platformIndices.get(what);
    return (entry == null) ? -1 : entry.intValue();
  }


  // These were changed to no longer rely on PApplet and PConstants because
  // of conflicts that could happen with older versions of core.jar, where
  // the MACOSX constant would instead read as the LINUX constant.


  /**
   * returns true if Processing is running on a Mac OS X machine.
   */
  static public boolean isMacOS() {
    //return PApplet.platform == PConstants.MACOSX;
    return System.getProperty("os.name").indexOf("Mac") != -1;
  }


  /**
   * returns true if running on windows.
   */
  static public boolean isWindows() {
    //return PApplet.platform == PConstants.WINDOWS;
    return System.getProperty("os.name").indexOf("Windows") != -1;
  }


  /**
   * true if running on linux.
   */
  static public boolean isLinux() {
    //return PApplet.platform == PConstants.LINUX;
    return System.getProperty("os.name").indexOf("Linux") != -1;
  }


  // .................................................................


  static public File getSettingsFolder() {
    File settingsFolder = null;

    String preferencesPath = Preferences.get("settings.path");
    if (preferencesPath != null) {
      settingsFolder = new File(preferencesPath);

    } else {
      try {
        settingsFolder = platform.getSettingsFolder();
      } catch (Exception e) {
        showError(_("Problem getting data folder"),
                  _("Error getting the Arduino data folder."), e);
      }
    }

    // create the folder if it doesn't exist already
    if (!settingsFolder.exists()) {
      if (!settingsFolder.mkdirs()) {
        showError(_("Settings issues"),
                  _("Arduino cannot run because it could not\n" +
                    "create a folder to store your settings."), null);
      }
    }
    return settingsFolder;
  }


  /**
   * Convenience method to get a File object for the specified filename inside
   * the settings folder.
   * For now, only used by Preferences to get the preferences.txt file.
   * @param filename A file inside the settings folder.
   * @return filename wrapped as a File object inside the settings folder
   */
  static public File getSettingsFile(String filename) {
    return new File(getSettingsFolder(), filename);
  }


  static public File getBuildFolder() {
    if (buildFolder == null) {
      String buildPath = Preferences.get("build.path");
      if (buildPath != null) {
        buildFolder = new File(buildPath);

      } else {
        //File folder = new File(getTempFolder(), "build");
        //if (!folder.exists()) folder.mkdirs();
        buildFolder = createTempFolder("build");
        buildFolder.deleteOnExit();
      }
    }
    return buildFolder;
  }


  /**
   * Get the path to the platform's temporary folder, by creating
   * a temporary temporary file and getting its parent folder.
   * <br/>
   * Modified for revision 0094 to actually make the folder randomized
   * to avoid conflicts in multi-user environments. (Bug 177)
   */
  static public File createTempFolder(String name) {
    try {
      File folder = File.createTempFile(name, null);
      //String tempPath = ignored.getParent();
      //return new File(tempPath);
      folder.delete();
      folder.mkdirs();
      return folder;

    } catch (Exception e) {
      e.printStackTrace();
    }
    return null;
  }


  static public Set<File> getLibraries() {
    return libraries;
  }


  static public String getExamplesPath() {
    return examplesFolder.getAbsolutePath();
  }


  static public String getLibrariesPath() {
    return librariesFolder.getAbsolutePath();
  }


  static public File getToolsFolder() {
    return toolsFolder;
  }


  static public String getToolsPath() {
    return toolsFolder.getAbsolutePath();
  }


  static public File getHardwareFolder() {
    // calculate on the fly because it's needed by Preferences.init() to find
    // the boards.txt and programmers.txt preferences files (which happens
    // before the other folders / paths get cached).
    return getContentFile("hardware");
  }
  
  //Get the core libraries
  static public File getCoreLibraries(String path) {
  	return getContentFile(path);	
  }
  
  static public String getHardwarePath() {
    return getHardwareFolder().getAbsolutePath();
  }
  
  
  static public String getAvrBasePath() {
    if(Base.isLinux()) {
      return ""; // avr tools are installed system-wide and in the path
    } else {
      return getHardwarePath() + File.separator + "tools" +
             File.separator + "avr" + File.separator + "bin" + File.separator;
    }  
  }
  
  
  static public Target getTarget() {
  	System.out.println("Base.targetsTable.get(Preferences.get(\"target\"))" + Base.targetsTable.get(Preferences.get("target")));
  	System.out.println("Preferences.get(\"target\")" + Preferences.get("target"));
  	Target target = Base.targetsTable.get(Preferences.get("target"));
  	if (target == null) {
  		System.out.println("default target is not in list. Replace with default.");
  		Preferences.set("target", "arduino");
  		target = Base.targetsTable.get(Preferences.get("target"));
  	}
    return target;
  }
  
 
static public Map<String, String> getPlatformPreferences() {
	System.out.println("getPlatformPreferences() no arguments: start");
    Target target = getTarget();
    //if (target == null) return new LinkedHashMap();
    Map map = target.getPlatforms();
    /*
    if (map == null)
    {
    	System.err.println("Error loading platforms preference from Target");
    	System.exit(0);	
    }
    */
    //if (map == null) return new LinkedHashMap();
    map =  (Map) map.get(Preferences.get("platform"));
    //if (map == null) return new LinkedHashMap();
    return map;
  }

  //Get a specific platform
  static public Map<String, String> getPlatformPreferences(String platformname) {
	if (platformname == null) {
		platformname = Preferences.get("platform");
		
	}
	System.out.println("getlatformPreferences(String platformname)): start: platformname = " + platformname );
  	Target target = getTarget();
	if (target == null ) {
		System.out.println("get target is null. trouble! ");
	}
        Map map = target.getPlatforms();
        map =  (Map) map.get(platformname);

	//What if null or defaults to nonexisent platform
	System.out.println("PlatformName: " + platformname);
	 if (map == null)
    	{   
        	System.err.println("Error loading platforms preference from Target");
        	System.exit(0);
    	}

    	return map;
  }
 
  static public Map<String, String> bogusgetBoardPreferences() {
    System.out.println("getBoardPrefences method: start");
    Target target = getTarget();
    if (target == null) {
	    System.out.println("getBoardPrefereces  method: target == null");
	 return new LinkedHashMap();
	}
    Map map = target.getBoards();
    if (map == null) {
	System.out.println("getBoardPrefereces  method: target.getBoards() == null");
	return new LinkedHashMap();
	}
    map = (Map) map.get(Preferences.get("board"));
    if (map == null) {
	System.out.println("getBoardPrefereces  method: Preferences.get(board)  == null");
	return new LinkedHashMap();
	}
   //Debug iterate the map
   Iterator iterator = map.entrySet().iterator();
   while(iterator.hasNext())
  	    {
  	    	Map.Entry pair = (Map.Entry)iterator.next();
  	    	if (pair.getValue() == null)
  	    	{
  	    		System.out.println("KeyName: " + pair.getKey() + " val: null");
  	    	}
  	    	else
  	    	{
			System.out.println("KeyName: " + pair.getKey() + " val"  +  pair.getValue());
  	    	}
	    }

    return map;
  }
 
static public Map<String, String> getBoardPreferences() {
    Target target = getTarget();
    Map map = new LinkedHashMap();
	if (target != null) {
	    map = target.getBoards();
	    map = (Map) map.get(Preferences.get("board"));
	}
    return map;
  } 

  static public File getSketchbookFolder() {
    return new File(Preferences.get("sketchbook.path"));
  }


  static public File getSketchbookLibrariesFolder() {
    return new File(getSketchbookFolder(), "libraries");
  }


  static public String getSketchbookLibrariesPath() {
    return getSketchbookLibrariesFolder().getAbsolutePath();
  }
  
  
  static public File getSketchbookHardwareFolder() {
    return new File(getSketchbookFolder(), "hardware");
  }


  protected File getDefaultSketchbookFolder() {
    File sketchbookFolder = null;
    try {
      sketchbookFolder = platform.getDefaultSketchbookFolder();
    } catch (Exception e) { }

    if (sketchbookFolder == null) {
      sketchbookFolder = promptSketchbookLocation();
    }

    // create the folder if it doesn't exist already
    boolean result = true;
    if (!sketchbookFolder.exists()) {
      result = sketchbookFolder.mkdirs();
    }

    if (!result) {
      showError(_("You forgot your sketchbook"),
                _("Arduino cannot run because it could not\n" +
                  "create a folder to store your sketchbook."), null);
    }

    return sketchbookFolder;
  }


  /**
   * Check for a new sketchbook location.
   */
  static protected File promptSketchbookLocation() {
    File folder = null;

    folder = new File(System.getProperty("user.home"), "sketchbook");
    if (!folder.exists()) {
      folder.mkdirs();
      return folder;
    }

    String prompt = _("Select (or create new) folder for sketches...");
    folder = Base.selectFolder(prompt, null, null);
    if (folder == null) {
      System.exit(0);
    }
    return folder;
  }


  // .................................................................


  /**
   * Implements the cross-platform headache of opening URLs
   * TODO This code should be replaced by PApplet.link(),
   * however that's not a static method (because it requires
   * an AppletContext when used as an applet), so it's mildly
   * trickier than just removing this method.
   */
  static public void openURL(String url) {
    try {
      platform.openURL(url);

    } catch (Exception e) {
      showWarning(_("Problem Opening URL"),
                  I18n.format(_("Could not open the URL\n{0}"), url), e);
    }
  }


  /**
   * Used to determine whether to disable the "Show Sketch Folder" option.
   * @return true If a means of opening a folder is known to be available.
   */
  static protected boolean openFolderAvailable() {
    return platform.openFolderAvailable();
  }


  /**
   * Implements the other cross-platform headache of opening
   * a folder in the machine's native file browser.
   */
  static public void openFolder(File file) {
    try {
      platform.openFolder(file);

    } catch (Exception e) {
      showWarning(_("Problem Opening Folder"),
                  I18n.format(_("Could not open the folder\n{0}"), file.getAbsolutePath()), e);
    }
  }


  // .................................................................


  /**
   * Prompt for a fodler and return it as a File object (or null).
   * Implementation for choosing directories that handles both the
   * Mac OS X hack to allow the native AWT file dialog, or uses
   * the JFileChooser on other platforms. Mac AWT trick obtained from
   * <A HREF="http://lists.apple.com/archives/java-dev/2003/Jul/msg00243.html">this post</A>
   * on the OS X Java dev archive which explains the cryptic note in
   * Apple's Java 1.4 release docs about the special System property.
   */
  static public File selectFolder(String prompt, File folder, Frame frame) {
    if (Base.isMacOS()) {
      if (frame == null) frame = new Frame(); //.pack();
      FileDialog fd = new FileDialog(frame, prompt, FileDialog.LOAD);
      if (folder != null) {
        fd.setDirectory(folder.getParent());
        //fd.setFile(folder.getName());
      }
      System.setProperty("apple.awt.fileDialogForDirectories", "true");
      fd.setVisible(true);
      System.setProperty("apple.awt.fileDialogForDirectories", "false");
      if (fd.getFile() == null) {
        return null;
      }
      return new File(fd.getDirectory(), fd.getFile());

    } else {
      JFileChooser fc = new JFileChooser();
      fc.setDialogTitle(prompt);
      if (folder != null) {
        fc.setSelectedFile(folder);
      }
      fc.setFileSelectionMode(JFileChooser.DIRECTORIES_ONLY);

      int returned = fc.showOpenDialog(new JDialog());
      if (returned == JFileChooser.APPROVE_OPTION) {
        return fc.getSelectedFile();
      }
    }
    return null;
  }


  // .................................................................


  /**
   * Give this Frame a Processing icon.
   */
  static public void setIcon(Frame frame) {
    // don't use the low-res icon on Mac OS X; the window should
    // already have the right icon from the .app file.
    if (Base.isMacOS()) return;
    
    Image image = Toolkit.getDefaultToolkit().createImage(PApplet.ICON_IMAGE);
    frame.setIconImage(image);
  }


  // someone needs to be slapped
  //static KeyStroke closeWindowKeyStroke;

  /**
   * Return true if the key event was a Ctrl-W or an ESC,
   * both indicators to close the window.
   * Use as part of a keyPressed() event handler for frames.
   */
  /*
  static public boolean isCloseWindowEvent(KeyEvent e) {
    if (closeWindowKeyStroke == null) {
      int modifiers = Toolkit.getDefaultToolkit().getMenuShortcutKeyMask();
      closeWindowKeyStroke = KeyStroke.getKeyStroke('W', modifiers);
    }
    return ((e.getKeyCode() == KeyEvent.VK_ESCAPE) ||
            KeyStroke.getKeyStrokeForEvent(e).equals(closeWindowKeyStroke));
  }
  */

  /**
   * Registers key events for a Ctrl-W and ESC with an ActionListener
   * that will take care of disposing the window.
   */
  static public void registerWindowCloseKeys(JRootPane root,
                                             ActionListener disposer) {
    KeyStroke stroke = KeyStroke.getKeyStroke(KeyEvent.VK_ESCAPE, 0);
    root.registerKeyboardAction(disposer, stroke,
                                JComponent.WHEN_IN_FOCUSED_WINDOW);

    int modifiers = Toolkit.getDefaultToolkit().getMenuShortcutKeyMask();
    stroke = KeyStroke.getKeyStroke('W', modifiers);
    root.registerKeyboardAction(disposer, stroke,
                                JComponent.WHEN_IN_FOCUSED_WINDOW);
  }


  // .................................................................


  static public void showReference(String filename) {
    File referenceFolder = Base.getContentFile("reference");
    File referenceFile = new File(referenceFolder, filename);
    openURL(referenceFile.getAbsolutePath());
  }

  static public void showGettingStarted() {
    if (Base.isMacOS()) {
      Base.showReference(_("Guide_MacOSX.html"));
    } else if (Base.isWindows()) {
      Base.showReference(_("Guide_Windows.html"));
    } else {
      Base.openURL(_("http://www.arduino.cc/playground/Learning/Linux"));
    }
  }

  static public void showReference() {
    showReference(_("index.html"));
  }


  static public void showEnvironment() {
    showReference(_("Guide_Environment.html"));
  }


  static public void showPlatforms() {
    showReference(_("environment") + File.separator + _("platforms.html"));
  }


  static public void showTroubleshooting() {
    showReference(_("Guide_Troubleshooting.html"));
  }


  static public void showFAQ() {
    showReference(_("FAQ.html"));
  }
  

  // .................................................................


  /**
   * "No cookie for you" type messages. Nothing fatal or all that
   * much of a bummer, but something to notify the user about.
   */
  static public void showMessage(String title, String message) {
    if (title == null) title = _("Message");

    if (commandLine) {
      System.out.println(title + ": " + message);

    } else {
      JOptionPane.showMessageDialog(new Frame(), message, title,
                                    JOptionPane.INFORMATION_MESSAGE);
    }
  }


  /**
   * Non-fatal error message with optional stack trace side dish.
   */
  static public void showWarning(String title, String message, Exception e) {
    if (title == null) title = _("Warning");

    if (commandLine) {
      System.out.println(title + ": " + message);

    } else {
      JOptionPane.showMessageDialog(new Frame(), message, title,
                                    JOptionPane.WARNING_MESSAGE);
    }
    if (e != null) e.printStackTrace();
  }


  /**
   * Show an error message that's actually fatal to the program.
   * This is an error that can't be recovered. Use showWarning()
   * for errors that allow P5 to continue running.
   */
  static public void showError(String title, String message, Throwable e) {
    if (title == null) title = _("Error");

    if (commandLine) {
      System.err.println(title + ": " + message);

    } else {
      JOptionPane.showMessageDialog(new Frame(), message, title,
                                    JOptionPane.ERROR_MESSAGE);
    }
    if (e != null) e.printStackTrace();
    System.exit(1);
  }


  // ...................................................................



  // incomplete
  static public int showYesNoCancelQuestion(Editor editor, String title,
                                            String primary, String secondary) {
    if (!Base.isMacOS()) {
      int result =
        JOptionPane.showConfirmDialog(null, primary + "\n" + secondary, title,
                                      JOptionPane.YES_NO_CANCEL_OPTION,
                                      JOptionPane.QUESTION_MESSAGE);
      return result;
//    if (result == JOptionPane.YES_OPTION) {
//
//    } else if (result == JOptionPane.NO_OPTION) {
//      return true;  // ok to continue
//
//    } else if (result == JOptionPane.CANCEL_OPTION) {
//      return false;
//
//    } else {
//      throw new IllegalStateException();
//    }

    } else {
      // Pane formatting adapted from the Quaqua guide
      // http://www.randelshofer.ch/quaqua/guide/joptionpane.html
      JOptionPane pane =
        new JOptionPane("<html> " +
                        "<head> <style type=\"text/css\">"+
                        "b { font: 13pt \"Lucida Grande\" }"+
                        "p { font: 11pt \"Lucida Grande\"; margin-top: 8px }"+
                        "</style> </head>" +
                        "<b>Do you want to save changes to this sketch<BR>" +
                        " before closing?</b>" +
                        "<p>If you don't save, your changes will be lost.",
                        JOptionPane.QUESTION_MESSAGE);

      String[] options = new String[] {
          "Save", "Cancel", "Don't Save"
      };
      pane.setOptions(options);

      // highlight the safest option ala apple hig
      pane.setInitialValue(options[0]);

      // on macosx, setting the destructive property places this option
      // away from the others at the lefthand side
      pane.putClientProperty("Quaqua.OptionPane.destructiveOption",
                             new Integer(2));

      JDialog dialog = pane.createDialog(editor, null);
      dialog.setVisible(true);

      Object result = pane.getValue();
      if (result == options[0]) {
        return JOptionPane.YES_OPTION;
      } else if (result == options[1]) {
        return JOptionPane.CANCEL_OPTION;
      } else if (result == options[2]) {
        return JOptionPane.NO_OPTION;
      } else {
        return JOptionPane.CLOSED_OPTION;
      }
    }
  }


//if (result == JOptionPane.YES_OPTION) {
  //
//      } else if (result == JOptionPane.NO_OPTION) {
//        return true;  // ok to continue
  //
//      } else if (result == JOptionPane.CANCEL_OPTION) {
//        return false;
  //
//      } else {
//        throw new IllegalStateException();
//      }

  static public int showYesNoQuestion(Frame editor, String title,
                                            String primary, String secondary) {
    if (!Base.isMacOS()) {
      return JOptionPane.showConfirmDialog(editor,
                                           "<html><body>" +
                                           "<b>" + primary + "</b>" +
                                           "<br>" + secondary, title,
                                           JOptionPane.YES_NO_OPTION,
                                           JOptionPane.QUESTION_MESSAGE);
    } else {
      // Pane formatting adapted from the Quaqua guide
      // http://www.randelshofer.ch/quaqua/guide/joptionpane.html
      JOptionPane pane =
        new JOptionPane("<html> " +
                        "<head> <style type=\"text/css\">"+
                        "b { font: 13pt \"Lucida Grande\" }"+
                        "p { font: 11pt \"Lucida Grande\"; margin-top: 8px }"+
                        "</style> </head>" +
                        "<b>" + primary + "</b>" +
                        "<p>" + secondary + "</p>",
                        JOptionPane.QUESTION_MESSAGE);

      String[] options = new String[] {
          "Yes", "No"
      };
      pane.setOptions(options);

      // highlight the safest option ala apple hig
      pane.setInitialValue(options[0]);

      JDialog dialog = pane.createDialog(editor, null);
      dialog.setVisible(true);

      Object result = pane.getValue();
      if (result == options[0]) {
        return JOptionPane.YES_OPTION;
      } else if (result == options[1]) {
        return JOptionPane.NO_OPTION;
      } else {
        return JOptionPane.CLOSED_OPTION;
      }
    }
  }


  /**
   * Retrieve a path to something in the Processing folder. Eventually this
   * may refer to the Contents subfolder of Processing.app, if we bundle things
   * up as a single .app file with no additional folders.
   */
//  static public String getContentsPath(String filename) {
//    String basePath = System.getProperty("user.dir");
//    /*
//      // do this later, when moving to .app package
//    if (PApplet.platform == PConstants.MACOSX) {
//      basePath = System.getProperty("processing.contents");
//    }
//    */
//    return basePath + File.separator + filename;
//  }


  /**
   * Get a path for something in the Processing lib folder.
   */
  /*
  static public String getLibContentsPath(String filename) {
    String libPath = getContentsPath("lib/" + filename);
    File libDir = new File(libPath);
    if (libDir.exists()) {
      return libPath;
    }
//    was looking into making this run from Eclipse, but still too much mess
//    libPath = getContents("build/shared/lib/" + what);
//    libDir = new File(libPath);
//    if (libDir.exists()) {
//      return libPath;
//    }
    return null;
  }
  */

  static public File getContentFile(String name) {
    String path = System.getProperty("user.dir");

    // Get a path to somewhere inside the .app folder
    if (Base.isMacOS()) {
//      <key>javaroot</key>
//      <string>$JAVAROOT</string>
      String javaroot = System.getProperty("javaroot");
      if (javaroot != null) {
        path = javaroot;
      }
    }
    File working = new File(path);
    return new File(working, name);
  }


  /**
   * Get an image associated with the current color theme.
   */
  static public Image getThemeImage(String name, Component who) {
    return getLibImage("theme/" + name, who);
  }


  /**
   * Return an Image object from inside the Processing lib folder.
   */
  static public Image getLibImage(String name, Component who) {
    Image image = null;
    Toolkit tk = Toolkit.getDefaultToolkit();

    File imageLocation = new File(getContentFile("lib"), name);
    image = tk.getImage(imageLocation.getAbsolutePath());
    MediaTracker tracker = new MediaTracker(who);
    tracker.addImage(image, 0);
    try {
      tracker.waitForAll();
    } catch (InterruptedException e) { }
    return image;
  }


  /**
   * Return an InputStream for a file inside the Processing lib folder.
   */
  static public InputStream getLibStream(String filename) throws IOException {
    return new FileInputStream(new File(getContentFile("lib"), filename));
  }


  // ...................................................................


  /**
   * Get the number of lines in a file by counting the number of newline
   * characters inside a String (and adding 1).
   */
  static public int countLines(String what) {
    int count = 1;
    for (char c : what.toCharArray()) {
      if (c == '\n') count++;
    }
    return count;
  }


  /**
   * Same as PApplet.loadBytes(), however never does gzip decoding.
   */
  static public byte[] loadBytesRaw(File file) throws IOException {
    int size = (int) file.length();
    FileInputStream input = new FileInputStream(file);
    byte buffer[] = new byte[size];
    int offset = 0;
    int bytesRead;
    while ((bytesRead = input.read(buffer, offset, size-offset)) != -1) {
      offset += bytesRead;
      if (bytesRead == 0) break;
    }
    input.close();  // weren't properly being closed
    input = null;
    return buffer;
  }



  /**
   * Read from a file with a bunch of attribute/value pairs
   * that are separated by = and ignore comments with #.
   */
  static public HashMap<String,String> readSettings(File inputFile) {
    HashMap<String,String> outgoing = new HashMap<String,String>();
    if (!inputFile.exists()) return outgoing;  // return empty hash

    String lines[] = PApplet.loadStrings(inputFile);
    for (int i = 0; i < lines.length; i++) {
      int hash = lines[i].indexOf('#');
      String line = (hash == -1) ?
        lines[i].trim() : lines[i].substring(0, hash).trim();
      if (line.length() == 0) continue;

      int equals = line.indexOf('=');
      if (equals == -1) {
        System.err.println("ignoring illegal line in " + inputFile);
        System.err.println("  " + line);
        continue;
      }
      String attr = line.substring(0, equals).trim();
      String valu = line.substring(equals + 1).trim();
      outgoing.put(attr, valu);
    }
    return outgoing;
  }


  static public void copyFile(File sourceFile,
                              File targetFile) throws IOException {
    InputStream from =
      new BufferedInputStream(new FileInputStream(sourceFile));
    OutputStream to =
      new BufferedOutputStream(new FileOutputStream(targetFile));
    byte[] buffer = new byte[16 * 1024];
    int bytesRead;
    while ((bytesRead = from.read(buffer)) != -1) {
      to.write(buffer, 0, bytesRead);
    }
    to.flush();
    from.close(); // ??
    from = null;
    to.close(); // ??
    to = null;

    targetFile.setLastModified(sourceFile.lastModified());
  }


  /**
   * Grab the contents of a file as a string.
   */
  static public String loadFile(File file) throws IOException {
    String[] contents = PApplet.loadStrings(file);
    if (contents == null) return null;
    return PApplet.join(contents, "\n");
    }


  /**
   * Spew the contents of a String object out to a file.
   */
  static public void saveFile(String str, File file) throws IOException {
    File temp = File.createTempFile(file.getName(), null, file.getParentFile());
    PApplet.saveStrings(temp, new String[] { str });
    if (file.exists()) {
      boolean result = file.delete();
      if (!result) {
        throw new IOException(
	  I18n.format(
	    _("Could not remove old version of {0}"),
	    file.getAbsolutePath()
	  )
	);
    }
  }
    boolean result = temp.renameTo(file);
    if (!result) {
      throw new IOException(
	I18n.format(
	  _("Could not replace {0}"),
	  file.getAbsolutePath()
	)
      );
    }
  }


  /**
   * Copy a folder from one place to another. This ignores all dot files and
   * folders found in the source directory, to avoid copying silly .DS_Store
   * files and potentially troublesome .svn folders.
   */
  static public void copyDir(File sourceDir,
                             File targetDir) throws IOException {
    targetDir.mkdirs();
    String files[] = sourceDir.list();
    for (int i = 0; i < files.length; i++) {
      // Ignore dot files (.DS_Store), dot folders (.svn) while copying
      if (files[i].charAt(0) == '.') continue;
      //if (files[i].equals(".") || files[i].equals("..")) continue;
      File source = new File(sourceDir, files[i]);
      File target = new File(targetDir, files[i]);
      if (source.isDirectory()) {
        //target.mkdirs();
        copyDir(source, target);
        target.setLastModified(source.lastModified());
      } else {
        copyFile(source, target);
      }
    }
  }


  /**
   * Remove all files in a directory and the directory itself.
   */
  static public void removeDir(File dir) {
    if (dir.exists()) {
      removeDescendants(dir);
      if (!dir.delete()) {
        System.err.println(I18n.format(_("Could not delete {0}"), dir));
      }
    }
  }


  /**
   * Recursively remove all files within a directory,
   * used with removeDir(), or when the contents of a dir
   * should be removed, but not the directory itself.
   * (i.e. when cleaning temp files from lib/build)
   */
  static public void removeDescendants(File dir) {
    if (!dir.exists()) return;

    String files[] = dir.list();
    for (int i = 0; i < files.length; i++) {
      if (files[i].equals(".") || files[i].equals("..")) continue;
      File dead = new File(dir, files[i]);
      if (!dead.isDirectory()) {
        if (!Preferences.getBoolean("compiler.save_build_files")) {
          if (!dead.delete()) {
            // temporarily disabled
	    System.err.println(I18n.format(_("Could not delete {0}"), dead));
          }
        }
      } else {
        removeDir(dead);
        //dead.delete();
      }
    }
  }


  /**
   * Calculate the size of the contents of a folder.
   * Used to determine whether sketches are empty or not.
   * Note that the function calls itself recursively.
   */
  static public int calcFolderSize(File folder) {
    int size = 0;

    String files[] = folder.list();
    // null if folder doesn't exist, happens when deleting sketch
    if (files == null) return -1;

    for (int i = 0; i < files.length; i++) {
      if (files[i].equals(".") || (files[i].equals("..")) ||
          files[i].equals(".DS_Store")) continue;
      File fella = new File(folder, files[i]);
      if (fella.isDirectory()) {
        size += calcFolderSize(fella);
      } else {
        size += (int) fella.length();
      }
    }
    return size;
  }


  /**
   * Recursively creates a list of all files within the specified folder,
   * and returns a list of their relative paths.
   * Ignores any files/folders prefixed with a dot.
   */
  static public String[] listFiles(String path, boolean relative) {
    return listFiles(new File(path), relative);
  }


  static public String[] listFiles(File folder, boolean relative) {
    String path = folder.getAbsolutePath();
    Vector<String> vector = new Vector<String>();
    listFiles(relative ? (path + File.separator) : "", path, vector);
    String outgoing[] = new String[vector.size()];
    vector.copyInto(outgoing);
    return outgoing;
  }


  static protected void listFiles(String basePath,
                                  String path, Vector<String> vector) {
    File folder = new File(path);
    String list[] = folder.list();
    if (list == null) return;

    for (int i = 0; i < list.length; i++) {
      if (list[i].charAt(0) == '.') continue;

      File file = new File(path, list[i]);
      String newPath = file.getAbsolutePath();
      if (newPath.startsWith(basePath)) {
        newPath = newPath.substring(basePath.length());
      }
      vector.add(newPath);
      if (file.isDirectory()) {
        listFiles(basePath, newPath, vector);
      }
    }
  }
}<|MERGE_RESOLUTION|>--- conflicted
+++ resolved
@@ -1021,13 +1021,10 @@
               //System.out.println("Switching to " + target + ":" + board);
               Preferences.set("target", (String) getValue("target"));
               Preferences.set("board", (String) getValue("board"));
-<<<<<<< HEAD
               onBoardOrPortChange();
               Sketch.buildSettingChanged();
-=======
               //Debug: created new imports menu based on board
               rebuildImportMenu(activeEditor.importMenu);
->>>>>>> fcbbf8f4
             }
           };
         action.putValue("target", target.getName());
