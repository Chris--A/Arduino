/* -*- mode: java; c-basic-offset: 2; indent-tabs-mode: nil -*- */

/*
  Part of the Processing project - http://processing.org

  Copyright (c) 2004-10 Ben Fry and Casey Reas
  Copyright (c) 2001-04 Massachusetts Institute of Technology

  This program is free software; you can redistribute it and/or modify
  it under the terms of the GNU General Public License version 2
  as published by the Free Software Foundation.

  This program is distributed in the hope that it will be useful,
  but WITHOUT ANY WARRANTY; without even the implied warranty of
  MERCHANTABILITY or FITNESS FOR A PARTICULAR PURPOSE.  See the
  GNU General Public License for more details.

  You should have received a copy of the GNU General Public License
  along with this program; if not, write to the Free Software Foundation,
  Inc., 59 Temple Place, Suite 330, Boston, MA  02111-1307  USA
*/

package processing.app;

import java.awt.*;
import java.awt.event.*;
import java.io.*;
import java.util.*;
import java.util.List;

import javax.swing.*;
import javax.swing.filechooser.FileNameExtensionFilter;

import processing.app.debug.TargetPackage;
import processing.app.debug.TargetPlatform;
import processing.app.helpers.FileUtils;
import processing.app.helpers.Maps;
import processing.app.helpers.PreferencesMap;
import processing.app.helpers.filefilters.OnlyDirs;
import processing.app.helpers.filefilters.OnlyFilesWithExtension;
import processing.app.tools.MapWithSubkeys;
import processing.app.tools.ZipDeflater;
import processing.core.*;
import static processing.app.I18n._;


/**
 * The base class for the main processing application.
 * Primary role of this class is for platform identification and
 * general interaction with the system (launching URLs, loading
 * files and images, etc) that comes from that.
 */
public class Base {
  public static final int REVISION = 151;
  /** This might be replaced by main() if there's a lib/version.txt file. */
  static String VERSION_NAME = "0151";
  /** Set true if this a proper release rather than a numbered revision. */
  static public boolean RELEASE = false;

  static Map<Integer, String> platformNames = new HashMap<Integer, String>();
  static {
    platformNames.put(PConstants.WINDOWS, "windows");
    platformNames.put(PConstants.MACOSX, "macosx");
    platformNames.put(PConstants.LINUX, "linux");
  }

  static HashMap<String, Integer> platformIndices = new HashMap<String, Integer>();
  static {
    platformIndices.put("windows", PConstants.WINDOWS);
    platformIndices.put("macosx", PConstants.MACOSX);
    platformIndices.put("linux", PConstants.LINUX);
  }
  static Platform platform;

  static private boolean commandLine;

  // A single instance of the preferences window
  Preferences preferencesFrame;

  // set to true after the first time the menu is built.
  // so that the errors while building don't show up again.
  boolean builtOnce;

  static File buildFolder;

  // these are static because they're used by Sketch
  static private File examplesFolder;
  static private File toolsFolder;

  static private List<File> librariesFolders;
  
  // maps library name to their library folder
  static private Map<String, File> libraries;
  
  // maps #included files to their library folder
  static Map<String, File> importToLibraryTable;

  // classpath for all known libraries for p5
  // (both those in the p5/libs folder and those with lib subfolders
  // found in the sketchbook)
  static public String librariesClassPath;
  
  static public Map<String, TargetPackage> packages;

  // Location for untitled items
  static File untitledFolder;

  // p5 icon for the window
//  static Image icon;

//  int editorCount;
  List<Editor> editors = Collections.synchronizedList(new ArrayList<Editor>());
  Editor activeEditor;


  static public void main(String args[]) throws Exception {
    try {
      File versionFile = getContentFile("lib/version.txt");
      if (versionFile.exists()) {
        String version = PApplet.loadStrings(versionFile)[0];
        if (!version.equals(VERSION_NAME)) {
          VERSION_NAME = version;
          RELEASE = true;
        }
      }
    } catch (Exception e) {
      e.printStackTrace();
    }

//    if (System.getProperty("mrj.version") != null) {
//      //String jv = System.getProperty("java.version");
//      String ov = System.getProperty("os.version");
//      if (ov.startsWith("10.5")) {
//        System.setProperty("apple.laf.useScreenMenuBar", "true");
//      }
//    }

    /*
    commandLine = false;
    if (args.length >= 2) {
      if (args[0].startsWith("--")) {
        commandLine = true;
      }
    }

    if (PApplet.javaVersion < 1.5f) {
      //System.err.println("no way man");
      Base.showError("Need to install Java 1.5",
                     "This version of Processing requires    \n" +
                     "Java 1.5 or later to run properly.\n" +
                     "Please visit java.com to upgrade.", null);
    }
    */

    initPlatform();

//    // Set the look and feel before opening the window
//    try {
//      platform.setLookAndFeel();
//    } catch (Exception e) {
//      System.err.println("Non-fatal error while setting the Look & Feel.");
//      System.err.println("The error message follows, however Processing should run fine.");
//      System.err.println(e.getMessage());
//      //e.printStackTrace();
//    }

    // Use native popups so they don't look so crappy on osx
    JPopupMenu.setDefaultLightWeightPopupEnabled(false);

    // Don't put anything above this line that might make GUI,
    // because the platform has to be inited properly first.

    // Make sure a full JDK is installed
    //initRequirements();

    // run static initialization that grabs all the prefs
    Preferences.init(null);

    // load the I18n module for internationalization
    I18n.init(Preferences.get("editor.languages.current"));

    // setup the theme coloring fun
    Theme.init();

    // Set the look and feel before opening the window
    try {
      platform.setLookAndFeel();
    } catch (Exception e) {
      String mess = e.getMessage();
      if (mess.indexOf("ch.randelshofer.quaqua.QuaquaLookAndFeel") == -1) {
        System.err.println(_("Non-fatal error while setting the Look & Feel."));
        System.err.println(_("The error message follows, however Arduino should run fine."));
        System.err.println(mess);
      }
    }

    // Create a location for untitled sketches
    untitledFolder = createTempFolder("untitled");
    untitledFolder.deleteOnExit();

    new Base(args);
  }


  static protected void setCommandLine() {
    commandLine = true;
  }


  static protected boolean isCommandLine() {
    return commandLine;
  }


  static protected void initPlatform() {
    try {
      Class<?> platformClass = Class.forName("processing.app.Platform");
      if (Base.isMacOS()) {
        platformClass = Class.forName("processing.app.macosx.Platform");
      } else if (Base.isWindows()) {
        platformClass = Class.forName("processing.app.windows.Platform");
      } else if (Base.isLinux()) {
        platformClass = Class.forName("processing.app.linux.Platform");
      }
      platform = (Platform) platformClass.newInstance();
    } catch (Exception e) {
      Base.showError(_("Problem Setting the Platform"),
                     _("An unknown error occurred while trying to load\n" +
                       "platform-specific code for your machine."), e);
    }
  }


  static protected void initRequirements() {
    try {
      Class.forName("com.sun.jdi.VirtualMachine");
    } catch (ClassNotFoundException cnfe) {
      Base.showPlatforms();
      Base.showError(_("Please install JDK 1.5 or later"),
                     _("Arduino requires a full JDK (not just a JRE)\n" +
                       "to run. Please install JDK 1.5 or later.\n" +
                       "More information can be found in the reference."), cnfe);
    }
  }


  public Base(String[] args) throws Exception {
    platform.init(this);

    // Get the sketchbook path, and make sure it's set properly
    String sketchbookPath = Preferences.get("sketchbook.path");

    // If a value is at least set, first check to see if the folder exists.
    // If it doesn't, warn the user that the sketchbook folder is being reset.
    if (sketchbookPath != null) {
      File skechbookFolder = new File(sketchbookPath);
      if (!skechbookFolder.exists()) {
        Base.showWarning(_("Sketchbook folder disappeared"),
                         _("The sketchbook folder no longer exists.\n" +
                           "Arduino will switch to the default sketchbook\n" +
                           "location, and create a new sketchbook folder if\n" +
                           "necessary. Arduino will then stop talking about\n" +
                           "himself in the third person."), null);
        sketchbookPath = null;
      }
    }

    // If no path is set, get the default sketchbook folder for this platform
    if (sketchbookPath == null) {
      File defaultFolder = getDefaultSketchbookFolder();
      Preferences.set("sketchbook.path", defaultFolder.getAbsolutePath());
      if (!defaultFolder.exists()) {
        defaultFolder.mkdirs();
      }
    }
    
    packages = new HashMap<String, TargetPackage>();
    loadHardware(getHardwareFolder());
    loadHardware(getSketchbookHardwareFolder());
    // Setup board-dependent variables.
    onBoardOrPortChange();

    boolean opened = false;
    boolean doUpload = false;
    String selectBoard = null;
    String selectPort = null;
    // Check if any files were passed in on the command line
    for (int i = 0; i < args.length; i++) {
      if (args[i].equals("--upload")) {
        doUpload = true;
        continue;
      }
      if (args[i].equals("--board")) {
        i++;
        if (i < args.length)
          selectBoard = args[i];
        continue;
      }
      if (args[i].equals("--port")) {
        i++;
        if (i < args.length)
          selectPort = args[i];
        continue;
      }
      String path = args[i];
      // Fix a problem with systems that use a non-ASCII languages. Paths are
      // being passed in with 8.3 syntax, which makes the sketch loader code
      // unhappy, since the sketch folder naming doesn't match up correctly.
      // http://dev.processing.org/bugs/show_bug.cgi?id=1089
      if (isWindows()) {
        try {
          File file = new File(args[i]);
          path = file.getCanonicalPath();
        } catch (IOException e) {
          e.printStackTrace();
        }
      }
      if (handleOpen(path) != null) {
        opened = true;
      }
    }

    if (doUpload) {
      if (!opened)
        throw new Exception(_("Can't open source sketch!"));
      Thread.sleep(2000);
      Editor editor = editors.get(0);
      if (selectPort != null)
        editor.selectSerialPort(selectPort);
      if (selectBoard != null)
        selectBoard(selectBoard);
      editor.exportHandler.run();
      System.exit(0);
    }

    // Check if there were previously opened sketches to be restored
    if (restoreSketches())
      opened = true;

    // Create a new empty window (will be replaced with any files to be opened)
    if (!opened) {
      handleNew();
    }

    // Check for updates
    if (Preferences.getBoolean("update.check")) {
      new UpdateCheck(this);
    }
  }


  /**
   * Post-constructor setup for the editor area. Loads the last
   * sketch that was used (if any), and restores other Editor settings.
   * The complement to "storePreferences", this is called when the
   * application is first launched.
   */
  protected boolean restoreSketches() {
    // figure out window placement

    Dimension screen = Toolkit.getDefaultToolkit().getScreenSize();
    boolean windowPositionValid = true;

    if (Preferences.get("last.screen.height") != null) {
      // if screen size has changed, the window coordinates no longer
      // make sense, so don't use them unless they're identical
      int screenW = Preferences.getInteger("last.screen.width");
      int screenH = Preferences.getInteger("last.screen.height");

      if ((screen.width != screenW) || (screen.height != screenH)) {
        windowPositionValid = false;
      }
      /*
      int windowX = Preferences.getInteger("last.window.x");
      int windowY = Preferences.getInteger("last.window.y");
      if ((windowX < 0) || (windowY < 0) ||
          (windowX > screenW) || (windowY > screenH)) {
        windowPositionValid = false;
      }
      */
    } else {
      windowPositionValid = false;
    }

    // Iterate through all sketches that were open last time p5 was running.
    // If !windowPositionValid, then ignore the coordinates found for each.

    // Save the sketch path and window placement for each open sketch
    int count = Preferences.getInteger("last.sketch.count");
    int opened = 0;
    for (int i = 0; i < count; i++) {
      String path = Preferences.get("last.sketch" + i + ".path");
      int[] location;
      if (windowPositionValid) {
        String locationStr = Preferences.get("last.sketch" + i + ".location");
        location = PApplet.parseInt(PApplet.split(locationStr, ','));
      } else {
        location = nextEditorLocation();
      }
      // If file did not exist, null will be returned for the Editor
      if (handleOpen(path, location) != null) {
        opened++;
      }
    }
    return (opened > 0);
  }


  /**
   * Store list of sketches that are currently open.
   * Called when the application is quitting and documents are still open.
   */
  protected void storeSketches() {
    // Save the width and height of the screen
    Dimension screen = Toolkit.getDefaultToolkit().getScreenSize();
    Preferences.setInteger("last.screen.width", screen.width);
    Preferences.setInteger("last.screen.height", screen.height);

    String untitledPath = untitledFolder.getAbsolutePath();

    // Save the sketch path and window placement for each open sketch
    int index = 0;
    for (Editor editor : editors) {
      String path = editor.getSketch().getMainFilePath();
      // In case of a crash, save untitled sketches if they contain changes.
      // (Added this for release 0158, may not be a good idea.)
      if (path.startsWith(untitledPath) &&
          !editor.getSketch().isModified()) {
        continue;
      }
      Preferences.set("last.sketch" + index + ".path", path);

      int[] location = editor.getPlacement();
      String locationStr = PApplet.join(PApplet.str(location), ",");
      Preferences.set("last.sketch" + index + ".location", locationStr);
      index++;
    }
    Preferences.setInteger("last.sketch.count", index);
  }


  // If a sketch is untitled on quit, may need to store the new name
  // rather than the location from the temp folder.
  protected void storeSketchPath(Editor editor, int index) {
    String path = editor.getSketch().getMainFilePath();
    String untitledPath = untitledFolder.getAbsolutePath();
    if (path.startsWith(untitledPath)) {
      path = "";
    }
    Preferences.set("last.sketch" + index + ".path", path);
  }


  /*
  public void storeSketch(Editor editor) {
    int index = -1;
    for (int i = 0; i < editorCount; i++) {
      if (editors[i] == editor) {
        index = i;
        break;
      }
    }
    if (index == -1) {
      System.err.println("Problem storing sketch " + editor.sketch.name);
    } else {
      String path = editor.sketch.getMainFilePath();
      Preferences.set("last.sketch" + index + ".path", path);
    }
  }
  */


  // .................................................................


  // Because of variations in native windowing systems, no guarantees about
  // changes to the focused and active Windows can be made. Developers must
  // never assume that this Window is the focused or active Window until this
  // Window receives a WINDOW_GAINED_FOCUS or WINDOW_ACTIVATED event.
  protected void handleActivated(Editor whichEditor) {
    activeEditor = whichEditor;

    // set the current window to be the console that's getting output
    EditorConsole.setEditor(activeEditor);
  }


  protected int[] nextEditorLocation() {
    Dimension screen = Toolkit.getDefaultToolkit().getScreenSize();
    int defaultWidth = Preferences.getInteger("editor.window.width.default");
    int defaultHeight = Preferences.getInteger("editor.window.height.default");

    if (activeEditor == null) {
      // If no current active editor, use default placement
      return new int[] {
          (screen.width - defaultWidth) / 2,
          (screen.height - defaultHeight) / 2,
          defaultWidth, defaultHeight, 0
      };

    } else {
      // With a currently active editor, open the new window
      // using the same dimensions, but offset slightly.
      synchronized (editors) {
        final int OVER = 50;
        // In release 0160, don't
        //location = activeEditor.getPlacement();
        Editor lastOpened = editors.get(editors.size() - 1);
        int[] location = lastOpened.getPlacement();
        // Just in case the bounds for that window are bad
        location[0] += OVER;
        location[1] += OVER;

        if (location[0] == OVER ||
            location[2] == OVER ||
            location[0] + location[2] > screen.width ||
            location[1] + location[3] > screen.height) {
          // Warp the next window to a randomish location on screen.
          return new int[] {
              (int) (Math.random() * (screen.width - defaultWidth)),
              (int) (Math.random() * (screen.height - defaultHeight)),
              defaultWidth, defaultHeight, 0
          };
        }

        return location;
      }
    }
  }


  // .................................................................


  boolean breakTime = false;
  String[] months = {
    "jan", "feb", "mar", "apr", "may", "jun",
    "jul", "aug", "sep", "oct", "nov", "dec"
  };

  /**
   * Handle creating a sketch folder, return its base .pde file
   * or null if the operation was canceled.
   * @param shift whether shift is pressed, which will invert prompt setting
   * @param noPrompt disable prompt, no matter the setting
   */
  protected String createNewUntitled() throws IOException {
    File newbieDir = null;
    String newbieName = null;

    // In 0126, untitled sketches will begin in the temp folder,
    // and then moved to a new location because Save will default to Save As.
    File sketchbookDir = getSketchbookFolder();
    File newbieParentDir = untitledFolder;

    // Use a generic name like sketch_031008a, the date plus a char
    int index = 0;
    //SimpleDateFormat formatter = new SimpleDateFormat("yyMMdd");
    //SimpleDateFormat formatter = new SimpleDateFormat("MMMdd");
    //String purty = formatter.format(new Date()).toLowerCase();
    Calendar cal = Calendar.getInstance();
    int day = cal.get(Calendar.DAY_OF_MONTH);  // 1..31
    int month = cal.get(Calendar.MONTH);  // 0..11
    String purty = months[month] + PApplet.nf(day, 2);
    do {
      if (index == 26) {
        // In 0159, avoid running past z by sending people outdoors.
        if (!breakTime) {
          Base.showWarning(_("Time for a Break"),
                           _("You've reached the limit for auto naming of new sketches\n" +
                             "for the day. How about going for a walk instead?"), null);
          breakTime = true;
        } else {
          Base.showWarning(_("Sunshine"),
                           _("No really, time for some fresh air for you."), null);
        }
        return null;
      }
      newbieName = "sketch_" + purty + ((char) ('a' + index));
      newbieDir = new File(newbieParentDir, newbieName);
      index++;
      // Make sure it's not in the temp folder *and* it's not in the sketchbook
    } while (newbieDir.exists() || new File(sketchbookDir, newbieName).exists());

    // Make the directory for the new sketch
    newbieDir.mkdirs();

    // Make an empty pde file
    File newbieFile = new File(newbieDir, newbieName + ".ino");
    new FileOutputStream(newbieFile);  // create the file
    return newbieFile.getAbsolutePath();
  }


  /**
   * Create a new untitled document in a new sketch window.
   */
  public void handleNew() {
    try {
      String path = createNewUntitled();
      if (path != null) {
        Editor editor = handleOpen(path);
        editor.untitled = true;
      }

    } catch (IOException e) {
      if (activeEditor != null) {
        activeEditor.statusError(e);
      }
    }
  }


  /**
   * Replace the sketch in the current window with a new untitled document.
   */
  public void handleNewReplace() {
    if (!activeEditor.checkModified()) {
      return;  // sketch was modified, and user canceled
    }
    // Close the running window, avoid window boogers with multiple sketches
    activeEditor.internalCloseRunner();

    // Actually replace things
    handleNewReplaceImpl();
  }


  protected void handleNewReplaceImpl() {
    try {
      String path = createNewUntitled();
      if (path != null) {
        activeEditor.handleOpenInternal(path);
        activeEditor.untitled = true;
      }
//      return true;

    } catch (IOException e) {
      activeEditor.statusError(e);
//      return false;
    }
  }


  /**
   * Open a sketch, replacing the sketch in the current window.
   * @param path Location of the primary pde file for the sketch.
   */
  public void handleOpenReplace(String path) {
    if (!activeEditor.checkModified()) {
      return;  // sketch was modified, and user canceled
    }
    // Close the running window, avoid window boogers with multiple sketches
    activeEditor.internalCloseRunner();

    boolean loaded = activeEditor.handleOpenInternal(path);
    if (!loaded) {
      // replace the document without checking if that's ok
      handleNewReplaceImpl();
    }
  }


  /**
   * Prompt for a sketch to open, and open it in a new window.
   */
  public void handleOpenPrompt() {
    // get the frontmost window frame for placing file dialog
    FileDialog fd = new FileDialog(activeEditor,
                                   _("Open an Arduino sketch..."),
                                   FileDialog.LOAD);
    // This was annoying people, so disabled it in 0125.
    //fd.setDirectory(Preferences.get("sketchbook.path"));
    //fd.setDirectory(getSketchbookPath());

    // Only show .pde files as eligible bachelors
    fd.setFilenameFilter(new FilenameFilter() {
        public boolean accept(File dir, String name) {
          return name.toLowerCase().endsWith(".ino")
              || name.toLowerCase().endsWith(".pde");
        }
      });

    fd.setVisible(true);

    String directory = fd.getDirectory();
    String filename = fd.getFile();

    // User canceled selection
    if (filename == null) return;

    File inputFile = new File(directory, filename);
    handleOpen(inputFile.getAbsolutePath());
  }


  /**
   * Open a sketch in a new window.
   * @param path Path to the pde file for the sketch in question
   * @return the Editor object, so that properties (like 'untitled')
   *         can be set by the caller
   */
  public Editor handleOpen(String path) {
    return handleOpen(path, nextEditorLocation());
  }


  protected Editor handleOpen(String path, int[] location) {
//    System.err.println("entering handleOpen " + path);

    File file = new File(path);
    if (!file.exists()) return null;

//    System.err.println("  editors: " + editors);
    // Cycle through open windows to make sure that it's not already open.
    for (Editor editor : editors) {
      if (editor.getSketch().getMainFilePath().equals(path)) {
        editor.toFront();
//        System.err.println("  handleOpen: already opened");
        return editor;
      }
    }

    // If the active editor window is an untitled, and un-modified document,
    // just replace it with the file that's being opened.
//    if (activeEditor != null) {
//      Sketch activeSketch = activeEditor.sketch;
//      if (activeSketch.isUntitled() && !activeSketch.isModified()) {
//        // if it's an untitled, unmodified document, it can be replaced.
//        // except in cases where a second blank window is being opened.
//        if (!path.startsWith(untitledFolder.getAbsolutePath())) {
//          activeEditor.handleOpenUnchecked(path, 0, 0, 0, 0);
//          return activeEditor;
//        }
//      }
//    }

//    System.err.println("  creating new editor");
    Editor editor = new Editor(this, path, location);
//    Editor editor = null;
//    try {
//      editor = new Editor(this, path, location);
//    } catch (Exception e) {
//      e.printStackTrace();
//      System.err.flush();
//      System.out.flush();
//      System.exit(1);
//    }
//    System.err.println("  done creating new editor");
//    EditorConsole.systemErr.println("  done creating new editor");

    // Make sure that the sketch actually loaded
    if (editor.getSketch() == null) {
//      System.err.println("sketch was null, getting out of handleOpen");
      return null;  // Just walk away quietly
    }

//    if (editors == null) {
//      editors = new Editor[5];
//    }
//    if (editorCount == editors.length) {
//      editors = (Editor[]) PApplet.expand(editors);
//    }
//    editors[editorCount++] = editor;
    editors.add(editor);

//    if (markedForClose != null) {
//      Point p = markedForClose.getLocation();
//      handleClose(markedForClose, false);
//      // open the new window in
//      editor.setLocation(p);
//    }

    // now that we're ready, show the window
    // (don't do earlier, cuz we might move it based on a window being closed)
    editor.setVisible(true);

//    System.err.println("exiting handleOpen");

    return editor;
  }


  /**
   * Close a sketch as specified by its editor window.
   * @param editor Editor object of the sketch to be closed.
   * @return true if succeeded in closing, false if canceled.
   */
  public boolean handleClose(Editor editor) {
    // Check if modified
//    boolean immediate = editors.size() == 1;
    if (!editor.checkModified()) {
      return false;
    }

    // Close the running window, avoid window boogers with multiple sketches
    editor.internalCloseRunner();

    if (editors.size() == 1) {
      // For 0158, when closing the last window /and/ it was already an
      // untitled sketch, just give up and let the user quit.
//      if (Preferences.getBoolean("sketchbook.closing_last_window_quits") ||
//          (editor.untitled && !editor.getSketch().isModified())) {
      if (Base.isMacOS()) {
        Object[] options = { "OK", "Cancel" };
        String prompt =
          _("<html> " +
            "<head> <style type=\"text/css\">"+
            "b { font: 13pt \"Lucida Grande\" }"+
            "p { font: 11pt \"Lucida Grande\"; margin-top: 8px }"+
            "</style> </head>" +
            "<b>Are you sure you want to Quit?</b>" +
            "<p>Closing the last open sketch will quit Arduino.");

        int result = JOptionPane.showOptionDialog(editor,
                                                  prompt,
                                                  _("Quit"),
                                                  JOptionPane.YES_NO_OPTION,
                                                  JOptionPane.QUESTION_MESSAGE,
                                                  null,
                                                  options,
                                                  options[0]);
        if (result == JOptionPane.NO_OPTION ||
            result == JOptionPane.CLOSED_OPTION) {
          return false;
        }
      }

      // This will store the sketch count as zero
      editors.remove(editor);
      Editor.serialMonitor.closeSerialPort();
      storeSketches();

      // Save out the current prefs state
      Preferences.save();

      // Since this wasn't an actual Quit event, call System.exit()
      System.exit(0);

    } else {
      // More than one editor window open,
      // proceed with closing the current window.
      editor.setVisible(false);
      editor.dispose();
//      for (int i = 0; i < editorCount; i++) {
//        if (editor == editors[i]) {
//          for (int j = i; j < editorCount-1; j++) {
//            editors[j] = editors[j+1];
//          }
//          editorCount--;
//          // Set to null so that garbage collection occurs
//          editors[editorCount] = null;
//        }
//      }
      editors.remove(editor);
    }
    return true;
  }


  /**
   * Handler for File &rarr; Quit.
   * @return false if canceled, true otherwise.
   */
  public boolean handleQuit() {
    // If quit is canceled, this will be replaced anyway
    // by a later handleQuit() that is not canceled.
    storeSketches();
    Editor.serialMonitor.closeSerialPort();

    if (handleQuitEach()) {
      // make sure running sketches close before quitting
      for (Editor editor : editors) {
        editor.internalCloseRunner();
      }
      // Save out the current prefs state
      Preferences.save();

      if (!Base.isMacOS()) {
        // If this was fired from the menu or an AppleEvent (the Finder),
        // then Mac OS X will send the terminate signal itself.
        System.exit(0);
      }
      return true;
    }
    return false;
  }


  /**
   * Attempt to close each open sketch in preparation for quitting.
   * @return false if canceled along the way
   */
  protected boolean handleQuitEach() {
    int index = 0;
    for (Editor editor : editors) {
      if (editor.checkModified()) {
        // Update to the new/final sketch path for this fella
        storeSketchPath(editor, index);
        index++;

      } else {
        return false;
      }
    }
    return true;
  }


  // .................................................................


  /**
   * Asynchronous version of menu rebuild to be used on save and rename
   * to prevent the interface from locking up until the menus are done.
   */
  protected void rebuildSketchbookMenus() {
    //System.out.println("async enter");
    //new Exception().printStackTrace();
    SwingUtilities.invokeLater(new Runnable() {
      public void run() {
        //System.out.println("starting rebuild");
        rebuildSketchbookMenu(Editor.sketchbookMenu);
        rebuildToolbarMenu(Editor.toolbarMenu);
        //System.out.println("done with rebuild");
      }
    });
    //System.out.println("async exit");
  }


  protected void rebuildToolbarMenu(JMenu menu) {
    JMenuItem item;
    menu.removeAll();

    // Add the single "Open" item
    item = Editor.newJMenuItem(_("Open..."), 'O');
    item.addActionListener(new ActionListener() {
        public void actionPerformed(ActionEvent e) {
          handleOpenPrompt();
        }
      });
    menu.add(item);
    menu.addSeparator();

    // Add a list of all sketches and subfolders
    try {
      boolean sketches = addSketches(menu, getSketchbookFolder(), true);
      if (sketches) menu.addSeparator();
    } catch (IOException e) {
      e.printStackTrace();
    }

    // Add each of the subfolders of examples directly to the menu
    try {
      boolean found = addSketches(menu, examplesFolder, true);
      if (found) menu.addSeparator();
    } catch (IOException e) {
      e.printStackTrace();
    }
  }


  protected void rebuildSketchbookMenu(JMenu menu) {
    //System.out.println("rebuilding sketchbook menu");
    //new Exception().printStackTrace();
    try {
        menu.removeAll();
      addSketches(menu, getSketchbookFolder(), false);
      //addSketches(menu, getSketchbookFolder());
    } catch (IOException e) {
      e.printStackTrace();
    }
  }

  public Map<String, File> getIDELibs() {
    Map<String, File> ideLibs = new HashMap<String, File>(libraries);
    for (String lib : libraries.keySet()) {
      if (FileUtils.isSubDirectory(getSketchbookFolder(), libraries.get(lib)))
        ideLibs.remove(lib);
    }
    return ideLibs;
  }

  public Map<String, File> getUserLibs() {
    Map<String, File> userLibs = new HashMap<String, File>(libraries);
    for (String lib : libraries.keySet()) {
      if (!FileUtils.isSubDirectory(getSketchbookFolder(), libraries.get(lib)))
        userLibs.remove(lib);
    }
    return userLibs;
  }

  public void rebuildImportMenu(JMenu importMenu, final Editor editor) {
    importMenu.removeAll();
    
    JMenuItem addLibraryMenuItem = new JMenuItem(_("Add Library..."));
    addLibraryMenuItem.addActionListener(new ActionListener() {
      public void actionPerformed(ActionEvent e) {
        Base.this.handleAddLibrary(editor);
        Base.this.onBoardOrPortChange();
        Base.this.rebuildImportMenu(Editor.importMenu, editor);
        Base.this.rebuildExamplesMenu(Editor.examplesMenu);
      }
    });
    importMenu.add(addLibraryMenuItem);

    // Split between user supplied libraries and IDE libraries
    Map<String, File> ideLibs = getIDELibs();
    Map<String, File> userLibs = getUserLibs();
    try {
      // Find the current target. Get the platform, and then select the
      // correct name and core path.
      PreferencesMap prefs = getTargetPlatform().getPreferences();
      String targetname = prefs.get("name");

      JMenuItem platformItem = new JMenuItem(targetname);
      platformItem.setEnabled(false);
      importMenu.add(platformItem);
      if (ideLibs.size()>0) {
        importMenu.addSeparator();
        addLibraries(importMenu, ideLibs);
      }
      if (userLibs.size()>0) {
        importMenu.addSeparator();
        addLibraries(importMenu, userLibs);
      }
    } catch (IOException e) {
      e.printStackTrace();
    }
  }

  public void rebuildExamplesMenu(JMenu menu) {
    try {
      menu.removeAll();
      
      // Add examples from distribution "example" folder
      boolean found = addSketches(menu, examplesFolder, false);
      if (found) menu.addSeparator();

      // Add examples from libraries
      Map<String, File> ideLibs = getIDELibs();
      List<String> names = new ArrayList<String>(ideLibs.keySet());
      Collections.sort(names, String.CASE_INSENSITIVE_ORDER);
      for (String name : names) {
        File folder = ideLibs.get(name);
        addSketchesSubmenu(menu, name, folder, false);
        // Allows "fat" libraries to have examples in the root folder
        if (folder.getName().equals(Base.getTargetPlatform()))
          addSketchesSubmenu(menu, name, folder.getParentFile(), false);
      }

      Map<String, File> userLibs = getUserLibs();
      if (userLibs.size()>0) {
        menu.addSeparator();
        names = new ArrayList<String>(userLibs.keySet());
        Collections.sort(names, String.CASE_INSENSITIVE_ORDER);
        for (String name : names) {
          File folder = userLibs.get(name);
          addSketchesSubmenu(menu, name, folder, false);
          // Allows "fat" libraries to have examples in the root folder
          if (folder.getName().equals(Base.getTargetPlatform().getName()))
            addSketchesSubmenu(menu, name, folder.getParentFile(), false);
        }
      }
    } catch (IOException e) {
      e.printStackTrace();
    }
  }
  
  public Map<String, File> scanLibraries(List<File> folders) {
    Map<String, File> res = new HashMap<String, File>(); 
    for (File folder : folders)
      res.putAll(scanLibraries(folder));
    return res;
  }
  
  public Map<String, File> scanLibraries(File folder) {
    Map<String, File> res = new HashMap<String, File>();
    String list[] = folder.list(new OnlyDirs());
    // if a bad folder or something like that, this might come back null
    if (list == null)
      return res;

    for (String libName : list) {
      File subfolder = new File(folder, libName);
      if (!Sketch.isSanitaryName(libName)) {
        String mess = I18n.format(_("The library \"{0}\" cannot be used.\n"
            + "Library names must contain only basic letters and numbers.\n"
            + "(ASCII only and no spaces, and it cannot start with a number)"),
                                  libName);
        Base.showMessage(_("Ignoring bad library name"), mess);
        continue;
      }

      subfolder = scanFatLibrary(subfolder);
      
      // (also replace previously found libs with the same name) 
      if (subfolder != null)
        res.put(libName, subfolder);
    }
    return res;
  }

  /**
   * Scans inside a "FAT" (multi-platform) library folder to see if it contains
   * a version suitable for the actual selected architecture. If a suitable
   * version is found the folder containing that version is returned, otherwise
   * <b>null</b> is returned.<br />
   * <br />
   * If a non-"FAT" library is detected, we assume that the library is suitable
   * for the current architecture and the libFolder parameter is returned.<br />
   * 
   * @param libFolder
   * @return
   */
  public File scanFatLibrary(File libFolder) {
    // A library is considered "fat" if it contains a file called
    // "library.properties"
    File libraryPropFile = new File(libFolder, "library.properties");
    if (!libraryPropFile.exists() || !libraryPropFile.isFile())
      return libFolder;

    // Search for a subfolder for actual architecture, return null if not found
    File archSubfolder = new File(libFolder, Base.getTargetPlatform().getName());
    if (!archSubfolder.exists() || !archSubfolder.isDirectory())
      return null;
    return archSubfolder;
  }
  
  public void onBoardOrPortChange() {
    // Calculate paths for libraries and examples
    examplesFolder = getContentFile("examples");
    toolsFolder = getContentFile("tools");
    
    File platformFolder = getTargetPlatform().getFolder();
    librariesFolders = new ArrayList<File>();
    librariesFolders.add(getContentFile("libraries"));
    librariesFolders.add(new File(platformFolder, "libraries"));
    librariesFolders.add(getSketchbookLibrariesFolder());
    
    // Scan for libraries in each library folder.
    // Libraries located in the latest folders on the list can override
    // other libraries with the same name.
    libraries = scanLibraries(librariesFolders);

    // Populate importToLibraryTable
    importToLibraryTable = new HashMap<String, File>();
    for (File subfolder : libraries.values()) {
      String packages[] = headerListFromIncludePath(subfolder);
      for (String pkg : packages)
        importToLibraryTable.put(pkg, subfolder);
    }
    
    // Update editors status bar
    for (Editor editor : editors)
      editor.onBoardOrPortChange();
  }

  public void rebuildBoardsMenu(JMenu toolsMenu, final Editor editor) {
    JMenu boardsMenu = makeOrGetBoardMenu(toolsMenu, "Board");

    String selPackage = Preferences.get("target_package");
    String selPlatform = Preferences.get("target_platform");
    String selBoard = Preferences.get("board");
    
    boolean first = true;
    
    List<JMenuItem> menuItemsToClickAfterStartup = new LinkedList<JMenuItem>();

    ButtonGroup boardsButtonGroup = new ButtonGroup();
    Map<String, ButtonGroup> buttonGroupsMap = new HashMap<String, ButtonGroup>();
    
    // Cycle through all packages
    for (TargetPackage targetPackage : packages.values()) {
      String packageName = targetPackage.getName();
      // For every package cycle through all platform
      for (TargetPlatform targetPlatform : targetPackage.platforms()) {
        String platformName = targetPlatform.getName();
        Map<String, PreferencesMap> boards = targetPlatform.getBoards();

        if (targetPlatform.getPreferences().get("name") == null || targetPlatform.getBoards().isEmpty()) {
          continue;
        }
        
        // Add a title for each group of boards
        if (!first) {
          boardsMenu.add(new JSeparator());
        }
        first = false;
        
        JMenuItem separator = new JMenuItem(targetPlatform.getPreferences().get("name"));
        separator.setEnabled(false);
        boardsMenu.add(separator);
        
        // For every platform cycle through all boards
        for (final String boardID : targetPlatform.getBoards().keySet()) {
          
<<<<<<< HEAD
          PreferencesMap boardAttributes = boards.get(boardID);

          AbstractAction action = new AbstractAction(boardAttributes.get("name")) {
            
            @Override
            public void actionPerformed(ActionEvent e) {
              Preferences.set("target_package", (String) getValue("package"));
              Preferences.set("target_platform", (String) getValue("platform"));
              Preferences.set("board", (String) getValue("board"));
              
              filterVisibilityOfSubsequentBoardMenus((String) getValue("board"), 1, e);

              onBoardOrPortChange();
              Sketch.buildSettingChanged();
              rebuildImportMenu(Editor.importMenu, editor);
              rebuildExamplesMenu(Editor.examplesMenu);
=======
          // Setup a menu item for the current board
          String boardName = boards.get(board).get("name");
          @SuppressWarnings("serial")
          AbstractAction action = new AbstractAction(boardName) {
            public void actionPerformed(ActionEvent actionevent) {
              selectBoard((String) getValue("b"));
>>>>>>> 72706243
            }

          };
<<<<<<< HEAD
          action.putValue("properties", boardAttributes);
          action.putValue("board", boardID);
          action.putValue("package", packageName);
          action.putValue("platform", platformName);
          
          JRadioButtonMenuItem item = new JRadioButtonMenuItem(action);
          boardsMenu.add(item);
          boardsButtonGroup.add(item);

          if (selBoard.equals(action.getValue("board")) && selPackage.equals(action.getValue("package"))
              && selPlatform.equals(action.getValue("platform"))) {
            menuItemsToClickAfterStartup.add(item);
=======
          action.putValue("b", packageName + ":" + platformName + ":" + board);
          JMenuItem item = new JRadioButtonMenuItem(action);
          if (packageName.equals(selPackage) &&
              platformName.equals(selPlatform) && board.equals(selBoard)) {
            item.setSelected(true);
>>>>>>> 72706243
          }

          if (targetPlatform.getCustomMenus() != null) {
            List<String> customMenuIDs = new LinkedList<String>(targetPlatform.getCustomMenus().getKeys());
            for (int i = 0; i < customMenuIDs.size(); i++) {
              final String customMenuID = customMenuIDs.get(i);
              JMenu menu = makeOrGetBoardMenu(toolsMenu, _(targetPlatform.getCustomMenus().getValueOf(customMenuID)));
              MapWithSubkeys customMenu = targetPlatform.getCustomMenus().get(customMenuID);
              if (customMenu.getKeys().contains(boardID)) {
                MapWithSubkeys boardCustomMenu = customMenu.get(boardID);
                final int currentIndex = i + 1 + 1; //plus 1 to skip the first board menu, plus 1 to keep the custom menu next to this one
                for (final String customMenuOption : boardCustomMenu.getKeys()) {
                  action = new AbstractAction(_(boardCustomMenu.getValueOf(customMenuOption))) {

                    @Override
                    public void actionPerformed(ActionEvent e) {
                      Preferences.set("target_package", (String) getValue("package"));
                      Preferences.set("target_platform", (String) getValue("platform"));
                      Preferences.set("board", (String) getValue("board"));
                      Preferences.set("custom_" + customMenuID, boardID + "_" + (String) getValue("custom_menu_option"));

                      filterVisibilityOfSubsequentBoardMenus((String) getValue("board"), currentIndex, e);

                      onBoardOrPortChange();
                      Sketch.buildSettingChanged();
                      rebuildImportMenu(Editor.importMenu, editor);
                      rebuildExamplesMenu(Editor.examplesMenu);
                    }
                  };
                  action.putValue("properties", boardCustomMenu.getValues());
                  action.putValue("board", boardID);
                  action.putValue("custom_menu_option", customMenuOption);
                  action.putValue("package", packageName);
                  action.putValue("platform", platformName);

                  if (!buttonGroupsMap.containsKey(customMenuID)) {
                    buttonGroupsMap.put(customMenuID, new ButtonGroup());
                  }
                  
                  item = new JRadioButtonMenuItem(action);
                  menu.add(item);
                  buttonGroupsMap.get(customMenuID).add(item);

                  String selectedCustomMenuEntry = Preferences.get("custom_" + customMenuID);
                  if (selBoard.equals(boardID) && (boardID + "_" + customMenuOption).equals(selectedCustomMenuEntry)) {
                    menuItemsToClickAfterStartup.add(item);
                  }
                }
              }
            }
          }
        }
      }
    }

    if (menuItemsToClickAfterStartup.isEmpty()) {
      menuItemsToClickAfterStartup.add(selectFirstEnabledMenuItem(boardsMenu));
    }

    for (JMenuItem menuItemToClick : menuItemsToClickAfterStartup) {
      menuItemToClick.setSelected(true);
      menuItemToClick.getAction().actionPerformed(new ActionEvent(this, -1, ""));
    }
  }

  private static void filterVisibilityOfSubsequentBoardMenus(String boardID, int fromIndex, ActionEvent originatingEvent) {
    for (int i = fromIndex; i < Editor.boardsMenus.size(); i++) {
      JMenu menu = Editor.boardsMenus.get(i);
      for (int m = 0; m < menu.getItemCount(); m++) {
        JMenuItem menuItem = menu.getItem(m);
        menuItem.setVisible(menuItem.getAction().getValue("board").equals(boardID));
      }
      menu.setEnabled(ifThereAreVisibleItemsOn(menu));

      if (menu.isEnabled()) {
        JMenuItem visibleSelectedOrFirstMenuItem = selectVisibleSelectedOrFirstMenuItem(menu);
        if (!visibleSelectedOrFirstMenuItem.isSelected()) {
          visibleSelectedOrFirstMenuItem.setSelected(true);
          visibleSelectedOrFirstMenuItem.getAction().actionPerformed(originatingEvent);
        }
      }
    }
  }

  private static boolean ifThereAreVisibleItemsOn(JMenu menu) {
    for (int i = 0; i < menu.getItemCount(); i++) {
      if (menu.getItem(i).isVisible()) {
        return true;
      }
    }
    return false;
  }

  private JMenu makeOrGetBoardMenu(JMenu toolsMenu, String label) {
    String i18nLabel = _(label);
    for (JMenu menu : Editor.boardsMenus) {
      if (i18nLabel.equals(menu.getText())) {
        return menu;
      }
    }
    JMenu menu = new JMenu(i18nLabel);
    Editor.boardsMenus.add(menu);
    toolsMenu.add(menu);
    return menu;
  }
  
  private static JMenuItem selectVisibleSelectedOrFirstMenuItem(JMenu menu) {
    JMenuItem firstVisible = null;
    for (int i = 0; i < menu.getItemCount(); i++) {
      JMenuItem item = menu.getItem(i);
      if (item != null && item.isVisible()) {
        if (item.isSelected()) {
          return item;
        }
        if (firstVisible == null) {
          firstVisible = item;
        }
      }
    }
    
    if (firstVisible != null) {
      return firstVisible;
    }
    
    throw new IllegalStateException("Menu has no enabled items");
  }
  
  private static JMenuItem selectFirstEnabledMenuItem(JMenu menu) {
    for (int i = 0; i < menu.getItemCount(); i++) {
      JMenuItem item = menu.getItem(i);
      if (item != null && item.isEnabled()) {
        return item;
      }
    }
    throw new IllegalStateException("Menu has no enabled items");
  }


  private void selectBoard(String selectBoard) {
    String[] split = selectBoard.split(":");
    Preferences.set("target_package", split[0]);
    Preferences.set("target_platform", split[1]);
    Preferences.set("board", split[2]);
    onBoardOrPortChange();
    Sketch.buildSettingChanged();
    rebuildImportMenu(Editor.importMenu);
    rebuildExamplesMenu(Editor.examplesMenu);
  }


  public void rebuildProgrammerMenu(JMenu menu) {
    menu.removeAll();
    ButtonGroup group = new ButtonGroup();
    for (TargetPackage targetPackage : packages.values()) {
      for (TargetPlatform targetPlatform : targetPackage.platforms()) {
        for (String programmer : targetPlatform.getProgrammers().keySet()) {
          String id = targetPackage.getName() + ":" + programmer;

          @SuppressWarnings("serial")
          AbstractAction action = new AbstractAction(targetPlatform
              .getProgrammer(programmer).get("name")) {
            public void actionPerformed(ActionEvent actionevent) {
              Preferences.set("programmer", "" + getValue("id"));
            }
          };
          action.putValue("id", id);
          JMenuItem item = new JRadioButtonMenuItem(action);
          if (Preferences.get("programmer").equals(id))
            item.setSelected(true);
          group.add(item);
          menu.add(item);
        }
      }
    }
  }

  /**
   * Scan a folder recursively, and add any sketches found to the menu
   * specified. Set the openReplaces parameter to true when opening the sketch
   * should replace the sketch in the current window, or false when the
   * sketch should open in a new window.
   */
  protected boolean addSketches(JMenu menu, File folder,
                                final boolean replaceExisting) throws IOException {
    // skip .DS_Store files, etc (this shouldn't actually be necessary)
    if (!folder.isDirectory()) return false;

    String[] list = folder.list();
    // If a bad folder or unreadable or whatever, this will come back null
    if (list == null) return false;

    // Alphabetize list, since it's not always alpha order
    Arrays.sort(list, String.CASE_INSENSITIVE_ORDER);

    boolean ifound = false;

    for (String name : list) {
      if ((name.charAt(0) == '.') ||
          name.equals("CVS")) continue;

      File subfolder = new File(folder, name);
      if (!subfolder.isDirectory()) continue;

      if (addSketchesSubmenu(menu, name, subfolder, replaceExisting))
        ifound = true;
    }
    
    return ifound;  // actually ignored, but..
  }

  private boolean addSketchesSubmenu(JMenu menu, String name, File folder,
                         final boolean replaceExisting) throws IOException {

    ActionListener listener = new ActionListener() {
      public void actionPerformed(ActionEvent e) {
        String path = e.getActionCommand();
        if (new File(path).exists()) {
          boolean replace = replaceExisting;
          if ((e.getModifiers() & ActionEvent.SHIFT_MASK) != 0) {
            replace = !replace;
          }
          if (replace) {
            handleOpenReplace(path);
          } else {
            handleOpen(path);
          }
        } else {
          showWarning(_("Sketch Does Not Exist"),
                      _("The selected sketch no longer exists.\n"
                          + "You may need to restart Arduino to update\n"
                          + "the sketchbook menu."), null);
        }
      }
    };

    File entry = new File(folder, name + ".ino");
    if (!entry.exists() && (new File(folder, name + ".pde")).exists())
      entry = new File(folder, name + ".pde");

    // if a .pde file of the same prefix as the folder exists..
    if (entry.exists()) {

      if (!Sketch.isSanitaryName(name)) {
        if (!builtOnce) {
          String complaining = I18n
              .format(
                      _("The sketch \"{0}\" cannot be used.\n"
                          + "Sketch names must contain only basic letters and numbers\n"
                          + "(ASCII-only with no spaces, "
                          + "and it cannot start with a number).\n"
                          + "To get rid of this message, remove the sketch from\n"
                          + "{1}"), name, entry.getAbsolutePath());
          Base.showMessage(_("Ignoring sketch with bad name"), complaining);
        }
        return false;
      }

      JMenuItem item = new JMenuItem(name);
      item.addActionListener(listener);
      item.setActionCommand(entry.getAbsolutePath());
      menu.add(item);
      return true;
    } 

    // don't create an extra menu level for a folder named "examples"
    if (folder.getName().equals("examples"))
      return addSketches(menu, folder, replaceExisting);

    // not a sketch folder, but maybe a subfolder containing sketches
    JMenu submenu = new JMenu(name);
    boolean found = addSketches(submenu, folder, replaceExisting);
    if (found)
      menu.add(submenu);
    return found;
  }

  protected void addLibraries(JMenu menu, Map<String, File> libs) throws IOException {

    List<String> list = new ArrayList<String>(libs.keySet());
    Collections.sort(list, String.CASE_INSENSITIVE_ORDER);
    
    ActionListener listener = new ActionListener() {
      public void actionPerformed(ActionEvent e) {
        activeEditor.getSketch().importLibrary(e.getActionCommand());
      }
    };

    for (String name : list) {
      File folder = libs.get(name);

      // Add new element at the bottom
      JMenuItem item = new JMenuItem(name);
      item.addActionListener(listener);
      item.setActionCommand(folder.getAbsolutePath());
      menu.add(item);

      // XXX: DAM: should recurse here so that library folders can be nested
    }
  }
 
  /**
   * Given a folder, return a list of the header files in that folder (but not
   * the header files in its sub-folders, as those should be included from
   * within the header files at the top-level).
   */
  static public String[] headerListFromIncludePath(File path) {
    return path.list(new OnlyFilesWithExtension(".h"));
  }
 
  protected void loadHardware(File folder) {
    if (!folder.isDirectory()) return;
    
    String list[] = folder.list(new OnlyDirs());
    
    // if a bad folder or something like that, this might come back null
    if (list == null) return;

    // alphabetize list, since it's not always alpha order
    // replaced hella slow bubble sort with this feller for 0093
    Arrays.sort(list, String.CASE_INSENSITIVE_ORDER);
    
    for (String target : list) {
      // Skip reserved 'tools' folder.
      if (target.equals("tools"))
        continue;
      File subfolder = new File(folder, target);
      packages.put(target, new TargetPackage(target, subfolder));
    }
  }


  // .................................................................


  /**
   * Show the About box.
   */
  @SuppressWarnings("serial")
  public void handleAbout() {
    final Image image = Base.getLibImage("about.jpg", activeEditor);
    final Window window = new Window(activeEditor) {
        public void paint(Graphics g) {
          g.drawImage(image, 0, 0, null);

          Graphics2D g2 = (Graphics2D) g;
          g2.setRenderingHint(RenderingHints.KEY_TEXT_ANTIALIASING,
                              RenderingHints.VALUE_TEXT_ANTIALIAS_OFF);

          g.setFont(new Font("SansSerif", Font.PLAIN, 11));
          g.setColor(Color.white);
          g.drawString(Base.VERSION_NAME, 50, 30);
        }
      };
    window.addMouseListener(new MouseAdapter() {
        public void mousePressed(MouseEvent e) {
          window.dispose();
        }
      });
    int w = image.getWidth(activeEditor);
    int h = image.getHeight(activeEditor);
    Dimension screen = Toolkit.getDefaultToolkit().getScreenSize();
    window.setBounds((screen.width-w)/2, (screen.height-h)/2, w, h);
    window.setVisible(true);
  }


  /**
   * Show the Preferences window.
   */
  public void handlePrefs() {
    if (preferencesFrame == null) preferencesFrame = new Preferences();
    preferencesFrame.showFrame(activeEditor);
  }


  // ...................................................................


  /**
   * Get list of platform constants.
   */
//  static public int[] getPlatforms() {
//    return platforms;
//  }


//  static public int getPlatform() {
//    String osname = System.getProperty("os.name");
//
//    if (osname.indexOf("Mac") != -1) {
//      return PConstants.MACOSX;
//
//    } else if (osname.indexOf("Windows") != -1) {
//      return PConstants.WINDOWS;
//
//    } else if (osname.equals("Linux")) {  // true for the ibm vm
//      return PConstants.LINUX;
//
//    } else {
//      return PConstants.OTHER;
//    }
//  }


  static public Platform getPlatform() {
    return platform;
  }


  static public String getPlatformName() {
    String osname = System.getProperty("os.name");

    if (osname.indexOf("Mac") != -1) {
      return "macosx";

    } else if (osname.indexOf("Windows") != -1) {
      return "windows";

    } else if (osname.equals("Linux")) {  // true for the ibm vm
      return "linux";

    } else {
      return "other";
    }
  }


  /**
   * Map a platform constant to its name.
   * @param which PConstants.WINDOWS, PConstants.MACOSX, PConstants.LINUX
   * @return one of "windows", "macosx", or "linux"
   */
  static public String getPlatformName(int which) {
    return platformNames.get(which);
  }


  static public int getPlatformIndex(String what) {
    Integer entry = platformIndices.get(what);
    return (entry == null) ? -1 : entry.intValue();
  }


  // These were changed to no longer rely on PApplet and PConstants because
  // of conflicts that could happen with older versions of core.jar, where
  // the MACOSX constant would instead read as the LINUX constant.


  /**
   * returns true if Processing is running on a Mac OS X machine.
   */
  static public boolean isMacOS() {
    //return PApplet.platform == PConstants.MACOSX;
    return System.getProperty("os.name").indexOf("Mac") != -1;
  }


  /**
   * returns true if running on windows.
   */
  static public boolean isWindows() {
    //return PApplet.platform == PConstants.WINDOWS;
    return System.getProperty("os.name").indexOf("Windows") != -1;
  }


  /**
   * true if running on linux.
   */
  static public boolean isLinux() {
    //return PApplet.platform == PConstants.LINUX;
    return System.getProperty("os.name").indexOf("Linux") != -1;
  }


  // .................................................................


  static public File getSettingsFolder() {
    File settingsFolder = null;

    String preferencesPath = Preferences.get("settings.path");
    if (preferencesPath != null) {
      settingsFolder = new File(preferencesPath);

    } else {
      try {
        settingsFolder = platform.getSettingsFolder();
      } catch (Exception e) {
        showError(_("Problem getting data folder"),
                  _("Error getting the Arduino data folder."), e);
      }
    }

    // create the folder if it doesn't exist already
    if (!settingsFolder.exists()) {
      if (!settingsFolder.mkdirs()) {
        showError(_("Settings issues"),
                  _("Arduino cannot run because it could not\n" +
                    "create a folder to store your settings."), null);
      }
    }
    return settingsFolder;
  }


  /**
   * Convenience method to get a File object for the specified filename inside
   * the settings folder.
   * For now, only used by Preferences to get the preferences.txt file.
   * @param filename A file inside the settings folder.
   * @return filename wrapped as a File object inside the settings folder
   */
  static public File getSettingsFile(String filename) {
    return new File(getSettingsFolder(), filename);
  }


  static public File getBuildFolder() {
    if (buildFolder == null) {
      String buildPath = Preferences.get("build.path");
      if (buildPath != null) {
        buildFolder = new File(buildPath);

      } else {
        //File folder = new File(getTempFolder(), "build");
        //if (!folder.exists()) folder.mkdirs();
        buildFolder = createTempFolder("build");
        buildFolder.deleteOnExit();
      }
    }
    return buildFolder;
  }


  /**
   * Get the path to the platform's temporary folder, by creating
   * a temporary temporary file and getting its parent folder.
   * <br/>
   * Modified for revision 0094 to actually make the folder randomized
   * to avoid conflicts in multi-user environments. (Bug 177)
   */
  static public File createTempFolder(String name) {
    try {
      File folder = File.createTempFile(name, null);
      //String tempPath = ignored.getParent();
      //return new File(tempPath);
      folder.delete();
      folder.mkdirs();
      return folder;

    } catch (Exception e) {
      e.printStackTrace();
    }
    return null;
  }


  static public Map<String, File> getLibraries() {
    return libraries;
  }


  static public String getExamplesPath() {
    return examplesFolder.getAbsolutePath();
  }


  static public List<File> getLibrariesPath() {
    return librariesFolders;
  }


  static public File getToolsFolder() {
    return toolsFolder;
  }


  static public String getToolsPath() {
    return toolsFolder.getAbsolutePath();
  }


  static public File getHardwareFolder() {
    // calculate on the fly because it's needed by Preferences.init() to find
    // the boards.txt and programmers.txt preferences files (which happens
    // before the other folders / paths get cached).
    return getContentFile("hardware");
  }
  
  //Get the core libraries
  static public File getCoreLibraries(String path) {
  	return getContentFile(path);	
  }
  
  static public String getHardwarePath() {
    return getHardwareFolder().getAbsolutePath();
  }
  
  
  static public String getAvrBasePath() {
    String path = getHardwarePath() + File.separator + "tools" +
                  File.separator + "avr" + File.separator + "bin" + File.separator;
    if (Base.isLinux() && !(new File(path)).exists()) {
      return "";  // use distribution provided avr tools if bundled tools missing
    }
    return path;
  }
  
  
  /**
   * Returns the currently selected TargetPlatform.
   * 
   * @return
   */
  static public TargetPlatform getTargetPlatform() {
    String packageName = Preferences.get("target_package");
    String platformName = Preferences.get("target_platform");
    return getTargetPlatform(packageName, platformName);
  }
  
  /**
   * Returns a specific TargetPlatform searching Package/Platform
   * 
   * @param packageName
   * @param platformName
   * @return
   */
  static public TargetPlatform getTargetPlatform(String packageName,
                                                 String platformName) {
    return packages.get(packageName).get(platformName);
  }

  static public TargetPlatform getCurrentTargetPlatformFromPackage(String pack) {
    return getTargetPlatform(pack, Preferences.get("target_platform"));
  }

  static public Map<String, String> getBoardPreferences() {
    TargetPlatform target = getTargetPlatform();
    String board = Preferences.get("board");
    Map<String, String> boardPreferences = Maps.merge(target.getBoards().get(board), new LinkedHashMap<String, String>());
    if (target.getCustomMenus() != null) {
      for (String customMenuID : target.getCustomMenus().getKeys()) {
        MapWithSubkeys boardCustomMenu = target.getCustomMenus().get(customMenuID).get(board);
        String selectedCustomMenuEntry = Preferences.get("custom_" + customMenuID);
        if (boardCustomMenu != null && selectedCustomMenuEntry != null && selectedCustomMenuEntry.startsWith(board)) {
          String menuEntryId = selectedCustomMenuEntry.substring(selectedCustomMenuEntry.indexOf("_") + 1);
          Maps.merge(boardCustomMenu.get(menuEntryId).getValues(), boardPreferences);
          boardPreferences.put("name", boardPreferences.get("name") + ", " + boardCustomMenu.getValueOf(menuEntryId));
        }
      }
    }
    return boardPreferences;
  }

  static public File getSketchbookFolder() {
    return new File(Preferences.get("sketchbook.path"));
  }


  static public File getSketchbookLibrariesFolder() {
    File libdir = new File(getSketchbookFolder(), "libraries");
    if (!libdir.exists()) {
      try {
        libdir.mkdirs();
        File readme = new File(libdir, "readme.txt");
        FileWriter freadme = new FileWriter(readme);
        freadme.write(_("For information on installing libraries, see: " +
                        "http://arduino.cc/en/Guide/Libraries\n"));
        freadme.close();
      } catch (Exception e) {
      }
    }
    return libdir;
  }


  static public String getSketchbookLibrariesPath() {
    return getSketchbookLibrariesFolder().getAbsolutePath();
  }
  
  
  static public File getSketchbookHardwareFolder() {
    return new File(getSketchbookFolder(), "hardware");
  }


  protected File getDefaultSketchbookFolder() {
    File sketchbookFolder = null;
    try {
      sketchbookFolder = platform.getDefaultSketchbookFolder();
    } catch (Exception e) { }

    if (sketchbookFolder == null) {
      sketchbookFolder = promptSketchbookLocation();
    }

    // create the folder if it doesn't exist already
    boolean result = true;
    if (!sketchbookFolder.exists()) {
      result = sketchbookFolder.mkdirs();
    }

    if (!result) {
      showError(_("You forgot your sketchbook"),
                _("Arduino cannot run because it could not\n" +
                  "create a folder to store your sketchbook."), null);
    }

    return sketchbookFolder;
  }


  /**
   * Check for a new sketchbook location.
   */
  static protected File promptSketchbookLocation() {
    File folder = null;

    folder = new File(System.getProperty("user.home"), "sketchbook");
    if (!folder.exists()) {
      folder.mkdirs();
      return folder;
    }

    String prompt = _("Select (or create new) folder for sketches...");
    folder = Base.selectFolder(prompt, null, null);
    if (folder == null) {
      System.exit(0);
    }
    return folder;
  }


  // .................................................................


  /**
   * Implements the cross-platform headache of opening URLs
   * TODO This code should be replaced by PApplet.link(),
   * however that's not a static method (because it requires
   * an AppletContext when used as an applet), so it's mildly
   * trickier than just removing this method.
   */
  static public void openURL(String url) {
    try {
      platform.openURL(url);

    } catch (Exception e) {
      showWarning(_("Problem Opening URL"),
                  I18n.format(_("Could not open the URL\n{0}"), url), e);
    }
  }


  /**
   * Used to determine whether to disable the "Show Sketch Folder" option.
   * @return true If a means of opening a folder is known to be available.
   */
  static protected boolean openFolderAvailable() {
    return platform.openFolderAvailable();
  }


  /**
   * Implements the other cross-platform headache of opening
   * a folder in the machine's native file browser.
   */
  static public void openFolder(File file) {
    try {
      platform.openFolder(file);

    } catch (Exception e) {
      showWarning(_("Problem Opening Folder"),
                  I18n.format(_("Could not open the folder\n{0}"), file.getAbsolutePath()), e);
    }
  }


  // .................................................................


  /**
   * Prompt for a fodler and return it as a File object (or null).
   * Implementation for choosing directories that handles both the
   * Mac OS X hack to allow the native AWT file dialog, or uses
   * the JFileChooser on other platforms. Mac AWT trick obtained from
   * <A HREF="http://lists.apple.com/archives/java-dev/2003/Jul/msg00243.html">this post</A>
   * on the OS X Java dev archive which explains the cryptic note in
   * Apple's Java 1.4 release docs about the special System property.
   */
  static public File selectFolder(String prompt, File folder, Frame frame) {
    if (Base.isMacOS()) {
      if (frame == null) frame = new Frame(); //.pack();
      FileDialog fd = new FileDialog(frame, prompt, FileDialog.LOAD);
      if (folder != null) {
        fd.setDirectory(folder.getParent());
        //fd.setFile(folder.getName());
      }
      System.setProperty("apple.awt.fileDialogForDirectories", "true");
      fd.setVisible(true);
      System.setProperty("apple.awt.fileDialogForDirectories", "false");
      if (fd.getFile() == null) {
        return null;
      }
      return new File(fd.getDirectory(), fd.getFile());

    } else {
      JFileChooser fc = new JFileChooser();
      fc.setDialogTitle(prompt);
      if (folder != null) {
        fc.setSelectedFile(folder);
      }
      fc.setFileSelectionMode(JFileChooser.DIRECTORIES_ONLY);

      int returned = fc.showOpenDialog(new JDialog());
      if (returned == JFileChooser.APPROVE_OPTION) {
        return fc.getSelectedFile();
      }
    }
    return null;
  }


  // .................................................................


  /**
   * Give this Frame a Processing icon.
   */
  static public void setIcon(Frame frame) {
    // don't use the low-res icon on Mac OS X; the window should
    // already have the right icon from the .app file.
    if (Base.isMacOS()) return;
    
    Image image = Toolkit.getDefaultToolkit().createImage(PApplet.ICON_IMAGE);
    frame.setIconImage(image);
  }


  // someone needs to be slapped
  //static KeyStroke closeWindowKeyStroke;

  /**
   * Return true if the key event was a Ctrl-W or an ESC,
   * both indicators to close the window.
   * Use as part of a keyPressed() event handler for frames.
   */
  /*
  static public boolean isCloseWindowEvent(KeyEvent e) {
    if (closeWindowKeyStroke == null) {
      int modifiers = Toolkit.getDefaultToolkit().getMenuShortcutKeyMask();
      closeWindowKeyStroke = KeyStroke.getKeyStroke('W', modifiers);
    }
    return ((e.getKeyCode() == KeyEvent.VK_ESCAPE) ||
            KeyStroke.getKeyStrokeForEvent(e).equals(closeWindowKeyStroke));
  }
  */

  /**
   * Registers key events for a Ctrl-W and ESC with an ActionListener
   * that will take care of disposing the window.
   */
  static public void registerWindowCloseKeys(JRootPane root,
                                             ActionListener disposer) {
    KeyStroke stroke = KeyStroke.getKeyStroke(KeyEvent.VK_ESCAPE, 0);
    root.registerKeyboardAction(disposer, stroke,
                                JComponent.WHEN_IN_FOCUSED_WINDOW);

    int modifiers = Toolkit.getDefaultToolkit().getMenuShortcutKeyMask();
    stroke = KeyStroke.getKeyStroke('W', modifiers);
    root.registerKeyboardAction(disposer, stroke,
                                JComponent.WHEN_IN_FOCUSED_WINDOW);
  }


  // .................................................................


  static public void showReference(String filename) {
    File referenceFolder = Base.getContentFile("reference");
    File referenceFile = new File(referenceFolder, filename);
    openURL(referenceFile.getAbsolutePath());
  }

  static public void showGettingStarted() {
    if (Base.isMacOS()) {
      Base.showReference(_("Guide_MacOSX.html"));
    } else if (Base.isWindows()) {
      Base.showReference(_("Guide_Windows.html"));
    } else {
      Base.openURL(_("http://www.arduino.cc/playground/Learning/Linux"));
    }
  }

  static public void showReference() {
    showReference(_("index.html"));
  }


  static public void showEnvironment() {
    showReference(_("Guide_Environment.html"));
  }


  static public void showPlatforms() {
    showReference(_("environment") + File.separator + _("platforms.html"));
  }


  static public void showTroubleshooting() {
    showReference(_("Guide_Troubleshooting.html"));
  }


  static public void showFAQ() {
    showReference(_("FAQ.html"));
  }
  

  // .................................................................


  /**
   * "No cookie for you" type messages. Nothing fatal or all that
   * much of a bummer, but something to notify the user about.
   */
  static public void showMessage(String title, String message) {
    if (title == null) title = _("Message");

    if (commandLine) {
      System.out.println(title + ": " + message);

    } else {
      JOptionPane.showMessageDialog(new Frame(), message, title,
                                    JOptionPane.INFORMATION_MESSAGE);
    }
  }


  /**
   * Non-fatal error message with optional stack trace side dish.
   */
  static public void showWarning(String title, String message, Exception e) {
    if (title == null) title = _("Warning");

    if (commandLine) {
      System.out.println(title + ": " + message);

    } else {
      JOptionPane.showMessageDialog(new Frame(), message, title,
                                    JOptionPane.WARNING_MESSAGE);
    }
    if (e != null) e.printStackTrace();
  }


  /**
   * Show an error message that's actually fatal to the program.
   * This is an error that can't be recovered. Use showWarning()
   * for errors that allow P5 to continue running.
   */
  static public void showError(String title, String message, Throwable e) {
    if (title == null) title = _("Error");

    if (commandLine) {
      System.err.println(title + ": " + message);

    } else {
      JOptionPane.showMessageDialog(new Frame(), message, title,
                                    JOptionPane.ERROR_MESSAGE);
    }
    if (e != null) e.printStackTrace();
    System.exit(1);
  }


  // ...................................................................



  // incomplete
  static public int showYesNoCancelQuestion(Editor editor, String title,
                                            String primary, String secondary) {
    if (!Base.isMacOS()) {
      int result =
        JOptionPane.showConfirmDialog(null, primary + "\n" + secondary, title,
                                      JOptionPane.YES_NO_CANCEL_OPTION,
                                      JOptionPane.QUESTION_MESSAGE);
      return result;
//    if (result == JOptionPane.YES_OPTION) {
//
//    } else if (result == JOptionPane.NO_OPTION) {
//      return true;  // ok to continue
//
//    } else if (result == JOptionPane.CANCEL_OPTION) {
//      return false;
//
//    } else {
//      throw new IllegalStateException();
//    }

    } else {
      // Pane formatting adapted from the Quaqua guide
      // http://www.randelshofer.ch/quaqua/guide/joptionpane.html
      JOptionPane pane =
        new JOptionPane("<html> " +
                        "<head> <style type=\"text/css\">"+
                        "b { font: 13pt \"Lucida Grande\" }"+
                        "p { font: 11pt \"Lucida Grande\"; margin-top: 8px }"+
                        "</style> </head>" +
                        "<b>Do you want to save changes to this sketch<BR>" +
                        " before closing?</b>" +
                        "<p>If you don't save, your changes will be lost.",
                        JOptionPane.QUESTION_MESSAGE);

      String[] options = new String[] {
          "Save", "Cancel", "Don't Save"
      };
      pane.setOptions(options);

      // highlight the safest option ala apple hig
      pane.setInitialValue(options[0]);

      // on macosx, setting the destructive property places this option
      // away from the others at the lefthand side
      pane.putClientProperty("Quaqua.OptionPane.destructiveOption",
                             new Integer(2));

      JDialog dialog = pane.createDialog(editor, null);
      dialog.setVisible(true);

      Object result = pane.getValue();
      if (result == options[0]) {
        return JOptionPane.YES_OPTION;
      } else if (result == options[1]) {
        return JOptionPane.CANCEL_OPTION;
      } else if (result == options[2]) {
        return JOptionPane.NO_OPTION;
      } else {
        return JOptionPane.CLOSED_OPTION;
      }
    }
  }


//if (result == JOptionPane.YES_OPTION) {
  //
//      } else if (result == JOptionPane.NO_OPTION) {
//        return true;  // ok to continue
  //
//      } else if (result == JOptionPane.CANCEL_OPTION) {
//        return false;
  //
//      } else {
//        throw new IllegalStateException();
//      }

  static public int showYesNoQuestion(Frame editor, String title,
                                            String primary, String secondary) {
    if (!Base.isMacOS()) {
      return JOptionPane.showConfirmDialog(editor,
                                           "<html><body>" +
                                           "<b>" + primary + "</b>" +
                                           "<br>" + secondary, title,
                                           JOptionPane.YES_NO_OPTION,
                                           JOptionPane.QUESTION_MESSAGE);
    } else {
      // Pane formatting adapted from the Quaqua guide
      // http://www.randelshofer.ch/quaqua/guide/joptionpane.html
      JOptionPane pane =
        new JOptionPane("<html> " +
                        "<head> <style type=\"text/css\">"+
                        "b { font: 13pt \"Lucida Grande\" }"+
                        "p { font: 11pt \"Lucida Grande\"; margin-top: 8px }"+
                        "</style> </head>" +
                        "<b>" + primary + "</b>" +
                        "<p>" + secondary + "</p>",
                        JOptionPane.QUESTION_MESSAGE);

      String[] options = new String[] {
          "Yes", "No"
      };
      pane.setOptions(options);

      // highlight the safest option ala apple hig
      pane.setInitialValue(options[0]);

      JDialog dialog = pane.createDialog(editor, null);
      dialog.setVisible(true);

      Object result = pane.getValue();
      if (result == options[0]) {
        return JOptionPane.YES_OPTION;
      } else if (result == options[1]) {
        return JOptionPane.NO_OPTION;
      } else {
        return JOptionPane.CLOSED_OPTION;
      }
    }
  }


  /**
   * Retrieve a path to something in the Processing folder. Eventually this
   * may refer to the Contents subfolder of Processing.app, if we bundle things
   * up as a single .app file with no additional folders.
   */
//  static public String getContentsPath(String filename) {
//    String basePath = System.getProperty("user.dir");
//    /*
//      // do this later, when moving to .app package
//    if (PApplet.platform == PConstants.MACOSX) {
//      basePath = System.getProperty("processing.contents");
//    }
//    */
//    return basePath + File.separator + filename;
//  }


  /**
   * Get a path for something in the Processing lib folder.
   */
  /*
  static public String getLibContentsPath(String filename) {
    String libPath = getContentsPath("lib/" + filename);
    File libDir = new File(libPath);
    if (libDir.exists()) {
      return libPath;
    }
//    was looking into making this run from Eclipse, but still too much mess
//    libPath = getContents("build/shared/lib/" + what);
//    libDir = new File(libPath);
//    if (libDir.exists()) {
//      return libPath;
//    }
    return null;
  }
  */

  static public File getContentFile(String name) {
    String path = System.getProperty("user.dir");

    // Get a path to somewhere inside the .app folder
    if (Base.isMacOS()) {
//      <key>javaroot</key>
//      <string>$JAVAROOT</string>
      String javaroot = System.getProperty("javaroot");
      if (javaroot != null) {
        path = javaroot;
      }
    }
    File working = new File(path);
    return new File(working, name);
  }


  /**
   * Get an image associated with the current color theme.
   */
  static public Image getThemeImage(String name, Component who) {
    return getLibImage("theme/" + name, who);
  }


  /**
   * Return an Image object from inside the Processing lib folder.
   */
  static public Image getLibImage(String name, Component who) {
    Image image = null;
    Toolkit tk = Toolkit.getDefaultToolkit();

    File imageLocation = new File(getContentFile("lib"), name);
    image = tk.getImage(imageLocation.getAbsolutePath());
    MediaTracker tracker = new MediaTracker(who);
    tracker.addImage(image, 0);
    try {
      tracker.waitForAll();
    } catch (InterruptedException e) { }
    return image;
  }


  /**
   * Return an InputStream for a file inside the Processing lib folder.
   */
  static public InputStream getLibStream(String filename) throws IOException {
    return new FileInputStream(new File(getContentFile("lib"), filename));
  }


  // ...................................................................


  /**
   * Get the number of lines in a file by counting the number of newline
   * characters inside a String (and adding 1).
   */
  static public int countLines(String what) {
    int count = 1;
    for (char c : what.toCharArray()) {
      if (c == '\n') count++;
    }
    return count;
  }


  /**
   * Same as PApplet.loadBytes(), however never does gzip decoding.
   */
  static public byte[] loadBytesRaw(File file) throws IOException {
    int size = (int) file.length();
    FileInputStream input = new FileInputStream(file);
    byte buffer[] = new byte[size];
    int offset = 0;
    int bytesRead;
    while ((bytesRead = input.read(buffer, offset, size-offset)) != -1) {
      offset += bytesRead;
      if (bytesRead == 0) break;
    }
    input.close();  // weren't properly being closed
    input = null;
    return buffer;
  }



  /**
   * Read from a file with a bunch of attribute/value pairs
   * that are separated by = and ignore comments with #.
   */
  static public HashMap<String,String> readSettings(File inputFile) {
    HashMap<String,String> outgoing = new HashMap<String,String>();
    if (!inputFile.exists()) return outgoing;  // return empty hash

    String lines[] = PApplet.loadStrings(inputFile);
    for (int i = 0; i < lines.length; i++) {
      int hash = lines[i].indexOf('#');
      String line = (hash == -1) ?
        lines[i].trim() : lines[i].substring(0, hash).trim();
      if (line.length() == 0) continue;

      int equals = line.indexOf('=');
      if (equals == -1) {
        System.err.println("ignoring illegal line in " + inputFile);
        System.err.println("  " + line);
        continue;
      }
      String attr = line.substring(0, equals).trim();
      String valu = line.substring(equals + 1).trim();
      outgoing.put(attr, valu);
    }
    return outgoing;
  }


  static public void copyFile(File sourceFile,
                              File targetFile) throws IOException {
    InputStream from =
      new BufferedInputStream(new FileInputStream(sourceFile));
    OutputStream to =
      new BufferedOutputStream(new FileOutputStream(targetFile));
    byte[] buffer = new byte[16 * 1024];
    int bytesRead;
    while ((bytesRead = from.read(buffer)) != -1) {
      to.write(buffer, 0, bytesRead);
    }
    to.flush();
    from.close(); // ??
    from = null;
    to.close(); // ??
    to = null;

    targetFile.setLastModified(sourceFile.lastModified());
  }


  /**
   * Grab the contents of a file as a string.
   */
  static public String loadFile(File file) throws IOException {
    String[] contents = PApplet.loadStrings(file);
    if (contents == null) return null;
    return PApplet.join(contents, "\n");
    }


  /**
   * Spew the contents of a String object out to a file.
   */
  static public void saveFile(String str, File file) throws IOException {
    File temp = File.createTempFile(file.getName(), null, file.getParentFile());
    PApplet.saveStrings(temp, new String[] { str });
    if (file.exists()) {
      boolean result = file.delete();
      if (!result) {
        throw new IOException(
	  I18n.format(
	    _("Could not remove old version of {0}"),
	    file.getAbsolutePath()
	  )
	);
    }
  }
    boolean result = temp.renameTo(file);
    if (!result) {
      throw new IOException(
	I18n.format(
	  _("Could not replace {0}"),
	  file.getAbsolutePath()
	)
      );
    }
  }


  /**
   * Copy a folder from one place to another. This ignores all dot files and
   * folders found in the source directory, to avoid copying silly .DS_Store
   * files and potentially troublesome .svn folders.
   */
  static public void copyDir(File sourceDir,
                             File targetDir) throws IOException {
    targetDir.mkdirs();
    String files[] = sourceDir.list();
    for (int i = 0; i < files.length; i++) {
      // Ignore dot files (.DS_Store), dot folders (.svn) while copying
      if (files[i].charAt(0) == '.') continue;
      //if (files[i].equals(".") || files[i].equals("..")) continue;
      File source = new File(sourceDir, files[i]);
      File target = new File(targetDir, files[i]);
      if (source.isDirectory()) {
        //target.mkdirs();
        copyDir(source, target);
        target.setLastModified(source.lastModified());
      } else {
        copyFile(source, target);
      }
    }
  }


  /**
   * Remove all files in a directory and the directory itself.
   */
  static public void removeDir(File dir) {
    if (dir.exists()) {
      removeDescendants(dir);
      if (!dir.delete()) {
        System.err.println(I18n.format(_("Could not delete {0}"), dir));
      }
    }
  }


  /**
   * Recursively remove all files within a directory,
   * used with removeDir(), or when the contents of a dir
   * should be removed, but not the directory itself.
   * (i.e. when cleaning temp files from lib/build)
   */
  static public void removeDescendants(File dir) {
    if (!dir.exists()) return;

    String files[] = dir.list();
    for (int i = 0; i < files.length; i++) {
      if (files[i].equals(".") || files[i].equals("..")) continue;
      File dead = new File(dir, files[i]);
      if (!dead.isDirectory()) {
        if (!Preferences.getBoolean("compiler.save_build_files")) {
          if (!dead.delete()) {
            // temporarily disabled
	    System.err.println(I18n.format(_("Could not delete {0}"), dead));
          }
        }
      } else {
        removeDir(dead);
        //dead.delete();
      }
    }
  }


  /**
   * Calculate the size of the contents of a folder.
   * Used to determine whether sketches are empty or not.
   * Note that the function calls itself recursively.
   */
  static public int calcFolderSize(File folder) {
    int size = 0;

    String files[] = folder.list();
    // null if folder doesn't exist, happens when deleting sketch
    if (files == null) return -1;

    for (int i = 0; i < files.length; i++) {
      if (files[i].equals(".") || (files[i].equals("..")) ||
          files[i].equals(".DS_Store")) continue;
      File fella = new File(folder, files[i]);
      if (fella.isDirectory()) {
        size += calcFolderSize(fella);
      } else {
        size += (int) fella.length();
      }
    }
    return size;
  }


  /**
   * Recursively creates a list of all files within the specified folder,
   * and returns a list of their relative paths.
   * Ignores any files/folders prefixed with a dot.
   */
  static public String[] listFiles(String path, boolean relative) {
    return listFiles(new File(path), relative);
  }


  static public String[] listFiles(File folder, boolean relative) {
    String path = folder.getAbsolutePath();
    Vector<String> vector = new Vector<String>();
    listFiles(relative ? (path + File.separator) : "", path, vector);
    String outgoing[] = new String[vector.size()];
    vector.copyInto(outgoing);
    return outgoing;
  }


  static protected void listFiles(String basePath,
                                  String path, Vector<String> vector) {
    File folder = new File(path);
    String list[] = folder.list();
    if (list == null) return;

    for (int i = 0; i < list.length; i++) {
      if (list[i].charAt(0) == '.') continue;

      File file = new File(path, list[i]);
      String newPath = file.getAbsolutePath();
      if (newPath.startsWith(basePath)) {
        newPath = newPath.substring(basePath.length());
      }
      vector.add(newPath);
      if (file.isDirectory()) {
        listFiles(basePath, newPath, vector);
      }
    }
  }

  public void handleAddLibrary(Editor editor) {
    JFileChooser fileChooser = new JFileChooser(System.getProperty("user.home"));
    fileChooser.setDialogTitle(_("Select a zip file or a folder containing the library you'd like to add"));
    fileChooser.setFileSelectionMode(JFileChooser.FILES_AND_DIRECTORIES);
    fileChooser.setFileFilter(new FileNameExtensionFilter(_("ZIP files or folders"), "zip"));

    Dimension preferredSize = fileChooser.getPreferredSize();
    fileChooser.setPreferredSize(new Dimension(preferredSize.width + 200, preferredSize.height + 200));

    int returnVal = fileChooser.showOpenDialog(editor);

    if (returnVal != JFileChooser.APPROVE_OPTION) {
      return;
    }

    File sourceFile = fileChooser.getSelectedFile();
    File tmpFolder = null;

    try {
      // unpack ZIP
      if (!sourceFile.isDirectory()) {
        try {
          tmpFolder = FileUtils.createTempFolder();
          ZipDeflater zipDeflater = new ZipDeflater(sourceFile, tmpFolder);
          zipDeflater.deflate();
          File[] foldersInTmpFolder = tmpFolder.listFiles(new OnlyDirs());
          if (foldersInTmpFolder.length != 1) {
            throw new IOException(_("Zip doesn't contain a library"));
          }
          sourceFile = foldersInTmpFolder[0];
        } catch (IOException e) {
          editor.statusError(e);
          return;
        }
      }

      // is there a valid library?
      File libFolder = sourceFile;
      String libName = libFolder.getName();
      if (!Sketch.isSanitaryName(libName)) {
        String mess = I18n.format(_("The library \"{0}\" cannot be used.\n"
            + "Library names must contain only basic letters and numbers.\n"
            + "(ASCII only and no spaces, and it cannot start with a number)"),
                                  libName);
        editor.statusError(mess);
        return;
      }
      String[] headerFiles = headerListFromIncludePath(libFolder);
      if (headerFiles == null || headerFiles.length == 0) {
        editor.statusError(_("Not a valid library: no header files found"));
        return;
      }

      // copy folder
      File destinationFolder = new File(getSketchbookLibrariesFolder(), sourceFile.getName());
      if (!destinationFolder.mkdir()) {
        editor.statusError(I18n.format(_("A library named {0} already exists"), sourceFile.getName()));
        return;
      }
      try {
        FileUtils.copy(sourceFile, destinationFolder);
      } catch (IOException e) {
        editor.statusError(e);
        return;
      }
      editor.statusNotice(_("Library added to your libraries. Check \"Import library\" menu"));
    } finally {
      // delete zip created temp folder, if exists
      FileUtils.recursiveDelete(tmpFolder);
    }
  }
}<|MERGE_RESOLUTION|>--- conflicted
+++ resolved
@@ -328,7 +328,7 @@
       if (selectPort != null)
         editor.selectSerialPort(selectPort);
       if (selectBoard != null)
-        selectBoard(selectBoard);
+        selectBoard(selectBoard, editor);
       editor.exportHandler.run();
       System.exit(0);
     }
@@ -1196,54 +1196,40 @@
         // For every platform cycle through all boards
         for (final String boardID : targetPlatform.getBoards().keySet()) {
           
-<<<<<<< HEAD
-          PreferencesMap boardAttributes = boards.get(boardID);
-
-          AbstractAction action = new AbstractAction(boardAttributes.get("name")) {
-            
-            @Override
-            public void actionPerformed(ActionEvent e) {
-              Preferences.set("target_package", (String) getValue("package"));
-              Preferences.set("target_platform", (String) getValue("platform"));
-              Preferences.set("board", (String) getValue("board"));
-              
-              filterVisibilityOfSubsequentBoardMenus((String) getValue("board"), 1, e);
-
-              onBoardOrPortChange();
-              Sketch.buildSettingChanged();
-              rebuildImportMenu(Editor.importMenu, editor);
-              rebuildExamplesMenu(Editor.examplesMenu);
-=======
+//          PreferencesMap boardAttributes = boards.get(boardID);
+//          AbstractAction action = new AbstractAction(boardAttributes.get("name")) {
+//            
+//            @Override
+//            public void actionPerformed(ActionEvent e) {
+//              Preferences.set("target_package", (String) getValue("package"));
+//              Preferences.set("target_platform", (String) getValue("platform"));
+//              Preferences.set("board", (String) getValue("board"));
+//              
+//              filterVisibilityOfSubsequentBoardMenus((String) getValue("board"), 1);
+//
+//              onBoardOrPortChange();
+//              Sketch.buildSettingChanged();
+//              rebuildImportMenu(Editor.importMenu, editor);
+//              rebuildExamplesMenu(Editor.examplesMenu);
+//=======
           // Setup a menu item for the current board
-          String boardName = boards.get(board).get("name");
+          String boardName = boards.get(boardID).get("name");
           @SuppressWarnings("serial")
           AbstractAction action = new AbstractAction(boardName) {
             public void actionPerformed(ActionEvent actionevent) {
-              selectBoard((String) getValue("b"));
->>>>>>> 72706243
+              selectBoard((String) getValue("b"), editor);
             }
 
           };
-<<<<<<< HEAD
-          action.putValue("properties", boardAttributes);
-          action.putValue("board", boardID);
-          action.putValue("package", packageName);
-          action.putValue("platform", platformName);
+          action.putValue("b", packageName + ":" + platformName + ":" + boardID);
           
           JRadioButtonMenuItem item = new JRadioButtonMenuItem(action);
           boardsMenu.add(item);
           boardsButtonGroup.add(item);
 
-          if (selBoard.equals(action.getValue("board")) && selPackage.equals(action.getValue("package"))
-              && selPlatform.equals(action.getValue("platform"))) {
+          if (selBoard.equals(boardID) && selPackage.equals(packageName)
+              && selPlatform.equals(platformName)) {
             menuItemsToClickAfterStartup.add(item);
-=======
-          action.putValue("b", packageName + ":" + platformName + ":" + board);
-          JMenuItem item = new JRadioButtonMenuItem(action);
-          if (packageName.equals(selPackage) &&
-              platformName.equals(selPlatform) && board.equals(selBoard)) {
-            item.setSelected(true);
->>>>>>> 72706243
           }
 
           if (targetPlatform.getCustomMenus() != null) {
@@ -1265,7 +1251,7 @@
                       Preferences.set("board", (String) getValue("board"));
                       Preferences.set("custom_" + customMenuID, boardID + "_" + (String) getValue("custom_menu_option"));
 
-                      filterVisibilityOfSubsequentBoardMenus((String) getValue("board"), currentIndex, e);
+                      filterVisibilityOfSubsequentBoardMenus((String) getValue("board"), currentIndex);
 
                       onBoardOrPortChange();
                       Sketch.buildSettingChanged();
@@ -1309,7 +1295,7 @@
     }
   }
 
-  private static void filterVisibilityOfSubsequentBoardMenus(String boardID, int fromIndex, ActionEvent originatingEvent) {
+  private static void filterVisibilityOfSubsequentBoardMenus(String boardID, int fromIndex) {
     for (int i = fromIndex; i < Editor.boardsMenus.size(); i++) {
       JMenu menu = Editor.boardsMenus.get(i);
       for (int m = 0; m < menu.getItemCount(); m++) {
@@ -1322,7 +1308,7 @@
         JMenuItem visibleSelectedOrFirstMenuItem = selectVisibleSelectedOrFirstMenuItem(menu);
         if (!visibleSelectedOrFirstMenuItem.isSelected()) {
           visibleSelectedOrFirstMenuItem.setSelected(true);
-          visibleSelectedOrFirstMenuItem.getAction().actionPerformed(originatingEvent);
+          visibleSelectedOrFirstMenuItem.getAction().actionPerformed(null);
         }
       }
     }
@@ -1382,14 +1368,17 @@
   }
 
 
-  private void selectBoard(String selectBoard) {
+  private void selectBoard(String selectBoard, Editor editor) {
     String[] split = selectBoard.split(":");
     Preferences.set("target_package", split[0]);
     Preferences.set("target_platform", split[1]);
     Preferences.set("board", split[2]);
+    
+    filterVisibilityOfSubsequentBoardMenus(split[2], 1);
+
     onBoardOrPortChange();
     Sketch.buildSettingChanged();
-    rebuildImportMenu(Editor.importMenu);
+    rebuildImportMenu(Editor.importMenu, editor);
     rebuildExamplesMenu(Editor.examplesMenu);
   }
 
