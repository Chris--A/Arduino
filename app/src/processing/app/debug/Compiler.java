--- conflicted
+++ resolved
@@ -164,10 +164,6 @@
       }
     }
 
-<<<<<<< HEAD
-    objectFiles = new ArrayList<File>();
-=======
->>>>>>> dacfa862
 
    // 0. include paths for core + all libraries
 
@@ -961,11 +957,7 @@
 		String includes = "";
 		for (int i = 0; i < includePaths.size(); i++) 
 		{
-<<<<<<< HEAD
-			includes = includes + (i > 0 ? "," : "") + ("-I" + (String) includePaths.get(i));
-=======
 			includes = includes + (" -I" + (String) includePaths.get(i)) + "|";
->>>>>>> dacfa862
 		}
 		//logger.debug("Paths prepared: " + includes);
 		return includes;
