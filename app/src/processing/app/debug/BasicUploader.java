--- conflicted
+++ resolved
@@ -51,17 +51,13 @@
     TargetPlatform targetPlatform = Base.getTargetPlatform();
     PreferencesMap prefs = Preferences.getMap();
     prefs.putAll(Base.getBoardPreferences());
-<<<<<<< HEAD
-    prefs.putAll(targetPlatform.getTool(prefs.getOrExcept("upload.tool")));
-=======
-    String tool = prefs.get("upload.tool");
+    String tool = prefs.getOrExcept("upload.tool");
     if (tool.contains(":")) {
       String[] split = tool.split(":", 2);
       targetPlatform = Base.getCurrentTargetPlatformFromPackage(split[0]);
       tool = split[1];
     }
     prefs.putAll(targetPlatform.getTool(tool));
->>>>>>> b8c795e1
 
     // if no protocol is specified for this board, assume it lacks a 
     // bootloader and upload using the selected programmer.
