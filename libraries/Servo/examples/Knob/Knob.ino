--- conflicted
+++ resolved
@@ -1,11 +1,3 @@
-<<<<<<< HEAD
-// Controlling a servo position using a potentiometer (variable resistor)
-// by Michal Rinott <http://people.interaction-ivrea.it/m.rinott>
-
-#include <Servo.h>
-
-Servo myservo;  // create servo object to control a servo
-=======
 /* 
  Controlling a servo position using a potentiometer (variable resistor) 
  by Michal Rinott <http://people.interaction-ivrea.it/m.rinott> 
@@ -14,10 +6,12 @@
  by Scott Fitzgerald
  http://arduino.cc/en/Tutorial/Knob
 */
->>>>>>> cb9686dc
+
+#include <Servo.h>
+
+Servo myservo;  // create servo object to control a servo
 
 int potpin = 0;  // analog pin used to connect the potentiometer
-<<<<<<< HEAD
 int val;    // variable to read the value from the analog pin
 
 void setup()
@@ -25,21 +19,6 @@
   myservo.attach(9);  // attaches the servo on pin 9 to the servo object
 }
 
-void loop()
-{
-  val = analogRead(potpin);            // reads the value of the potentiometer (value between 0 and 1023)
-  val = map(val, 0, 1023, 0, 179);     // scale it to use it with the servo (value between 0 and 180)
-  myservo.write(val);                  // sets the servo position according to the scaled value
-  delay(15);                           // waits for the servo to get there
-}
-=======
-int val;    // variable to read the value from the analog pin 
- 
-void setup() 
-{ 
-  myservo.attach(9);  // attaches the servo on pin 9 to the servo object 
-} 
- 
 void loop() 
 { 
   val = analogRead(potpin);            // reads the value of the potentiometer (value between 0 and 1023) 
@@ -47,4 +26,3 @@
   myservo.write(val);                  // sets the servo position according to the scaled value 
   delay(15);                           // waits for the servo to get there 
 } 
->>>>>>> cb9686dc
