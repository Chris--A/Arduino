--- conflicted
+++ resolved
@@ -21,13 +21,8 @@
  * ends to +5V and ground
  * wiper to LCD VO pin (pin 3)
  * 10K poterntiometer on pin A0
-<<<<<<< HEAD
-
- created21 Mar 2011
-=======
  
  created 21 Mar 2011
->>>>>>> bd04a9d3
  by Tom Igoe
  modified 11 Nov 2013
  by Scott Fitzgerald
@@ -120,17 +115,9 @@
   // create a new character
   lcd.createChar(4, armsUp);
 
-<<<<<<< HEAD
-  // set up the lcd's number of columns and rows:
-  lcd.begin(16, 2);
-  // Print a message to the lcd.
-  lcd.print("I ");
-  lcd.write((byte) 0);
-=======
   // Print a message to the lcd.
   lcd.print("I "); 
   lcd.write(byte(0)); // when calling lcd.write() '0' must be cast as a byte
->>>>>>> bd04a9d3
   lcd.print(" Arduino! ");
   lcd.write((byte) 1);
 
@@ -149,12 +136,5 @@
   lcd.setCursor(4, 1);
   // draw him arms up:
   lcd.write(4);
-<<<<<<< HEAD
   delay(delayTime);
-}
-
-
-=======
-  delay(delayTime); 
-}
->>>>>>> bd04a9d3
+}