/*
<<<<<<< HEAD
  SD card basic file example

 This example shows how to create and destroy an SD card file
=======
  Listfiles
 
 This example shows how print out the files in a 
 directory on a SD card 
 	
>>>>>>> bd04a9d3
 The circuit:
 * SD card attached to SPI bus as follows:
 ** MOSI - pin 11
 ** MISO - pin 12
 ** CLK - pin 13
 ** CS - pin 4

 created   Nov 2010
 by David A. Mellis
 modified 9 Apr 2012
 by Tom Igoe

 This example code is in the public domain.

 */
#include <SPI.h>
#include <SD.h>

File root;

void setup()
{
  // Open serial communications and wait for port to open:
  Serial.begin(9600);
  while (!Serial) {
    ; // wait for serial port to connect. Needed for Leonardo only
  }

  Serial.print("Initializing SD card...");
  // On the Ethernet Shield, CS is pin 4. It's set as an output by default.
  // Note that even if it's not used as the CS pin, the hardware SS pin
  // (10 on most Arduino boards, 53 on the Mega) must be left as an output
  // or the SD library functions will not work.
  pinMode(10, OUTPUT);

  if (!SD.begin(10)) {
    Serial.println("initialization failed!");
    return;
  }
  Serial.println("initialization done.");

  root = SD.open("/");

  printDirectory(root, 0);

  Serial.println("done!");
}

void loop()
{
  // nothing happens after setup finishes.
}

void printDirectory(File dir, int numTabs) {
<<<<<<< HEAD
  while (true) {

    File entry =  dir.openNextFile();
    if (! entry) {
      // no more files
      //Serial.println("**nomorefiles**");
      break;
    }
    for (uint8_t i = 0; i < numTabs; i++) {
      Serial.print('\t');
    }
    Serial.print(entry.name());
    if (entry.isDirectory()) {
      Serial.println("/");
      printDirectory(entry, numTabs + 1);
    } else {
      // files have sizes, directories do not
      Serial.print("\t\t");
      Serial.println(entry.size(), DEC);
    }
    entry.close();
  }
=======
   while(true) {
     
     File entry =  dir.openNextFile();
     if (! entry) {
       // no more files
       break;
     }
     for (uint8_t i=0; i<numTabs; i++) {
       Serial.print('\t');
     }
     Serial.print(entry.name());
     if (entry.isDirectory()) {
       Serial.println("/");
       printDirectory(entry, numTabs+1);
     } else {
       // files have sizes, directories do not
       Serial.print("\t\t");
       Serial.println(entry.size(), DEC);
     }
     entry.close();
   }
>>>>>>> bd04a9d3
}


<|MERGE_RESOLUTION|>--- conflicted
+++ resolved
@@ -1,15 +1,9 @@
 /*
-<<<<<<< HEAD
-  SD card basic file example
-
- This example shows how to create and destroy an SD card file
-=======
   Listfiles
  
  This example shows how print out the files in a 
  directory on a SD card 
  	
->>>>>>> bd04a9d3
  The circuit:
  * SD card attached to SPI bus as follows:
  ** MOSI - pin 11
@@ -64,30 +58,6 @@
 }
 
 void printDirectory(File dir, int numTabs) {
-<<<<<<< HEAD
-  while (true) {
-
-    File entry =  dir.openNextFile();
-    if (! entry) {
-      // no more files
-      //Serial.println("**nomorefiles**");
-      break;
-    }
-    for (uint8_t i = 0; i < numTabs; i++) {
-      Serial.print('\t');
-    }
-    Serial.print(entry.name());
-    if (entry.isDirectory()) {
-      Serial.println("/");
-      printDirectory(entry, numTabs + 1);
-    } else {
-      // files have sizes, directories do not
-      Serial.print("\t\t");
-      Serial.println(entry.size(), DEC);
-    }
-    entry.close();
-  }
-=======
    while(true) {
      
      File entry =  dir.openNextFile();
@@ -109,7 +79,6 @@
      }
      entry.close();
    }
->>>>>>> bd04a9d3
 }
 
 
