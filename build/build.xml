<?xml version="1.0"?>
<project name="Arduino" default="build">
  <!--echo message="os.name = ${os.name}" /-->
  <!--echo message="os.arch = ${os.arch}" /-->
  <!--echo message="os.version = ${os.version}" /-->
  
  <!-- Sets properties for macosx/windows/linux depending on current system -->
  <condition property="macosx"><os family="mac" /></condition>
  <condition property="windows"><os family="windows" /></condition>
  <condition property="linux"><os family="unix" /></condition>
  <condition property="linux32"><os family="unix" arch="i386" /></condition>
  <condition property="linux64"><os family="unix" arch="amd64" /></condition>
  
  <condition property="platform" 
	     value="macosx"><os family="mac" /></condition>
  <condition property="platform" 
	     value="windows"><os family="windows" /></condition>
  <condition property="platform" 
	     value="linux32"><os family="unix" arch="i386" /></condition>
  <condition property="platform" 
	     value="linux64"><os family="unix" arch="amd64" /></condition>

  <!-- Libraries required for running arduino -->
  <fileset dir=".." id="runtime.jars">
    <include name="core/core.jar" />
    <include name="app/pde.jar" />
    <include name="app/lib/ecj.jar" />
    <include name="app/lib/jna.jar" />
    <include name="app/lib/RXTXcomm.jar" />
    <include name="app/lib/ant.jar" />
    <include name="app/lib/ant-launcher.jar" />
  </fileset>

  <target name="build" description="Build Arduino.">
    <antcall target="${platform}-build" />
  </target>

  <target name="run" description="Run Arduino.">
    <antcall target="${platform}-run" />
  </target>

  <target name="dist" depends="revision-check"
	  description="Build Arduino for distribution.">
    <input message="Enter version number:" 
	   addproperty="version"
	   defaultvalue="${revision}" />
    <antcall target="${platform}-dist" />
  </target>

  <!-- "§$§$&, ant doesn't have a built-in help target :(  -->
  <target name="help" description="Show project help">
    <java classname="org.apache.tools.ant.Main">
      <arg value="-p" />
    </java>
  </target>
  
  <!-- - - - - - - - - - - - - - - - - - -->
  <!-- Subprojects: Core, App, Libraries -->
  <!-- - - - - - - - - - - - - - - - - - -->
  
  <target name="subprojects-clean">
    <subant buildpath="../core" target="clean"/>
    <subant buildpath="../app" target="clean"/>
  </target>
  
  <target name="subprojects-build">
    <subant buildpath="../core" target="build"/>
    <subant buildpath="../app" target="build"/>
  </target>
  

  <!-- - - - - - - - - -->
  <!-- Basic Assembly  -->
  <!-- - - - - - - - - -->
  
  <target name="assemble">
    <fail unless="target.path" 
	  message="Do not call assemble from the command line." />
    
    <!-- copy shared tools folder -->
    <copy todir="${target.path}/tools">
      <fileset dir="shared/tools" />
    </copy>
    
    <!-- copy library folder -->
    <copy todir="${target.path}/libraries">
      <fileset dir="../libraries" />
    </copy>
    
    <!-- copy hardware folder -->
    <copy todir="${target.path}/hardware">
      <fileset dir="../hardware" />
    </copy>
    
    <!-- copy shared examples folder -->
    <copy todir="${target.path}/examples">
      <fileset dir="shared/examples" />
    </copy>
    
    <!-- Unzip documentation -->
    <unzip dest="${target.path}" src="shared/reference.zip" overwrite="false"/>
    
    <!-- Write the revision file! -->
    <echo file="${target.path}/lib/version.txt" message="${version}" />
  </target>

  
  <!-- - - - - - - - - -->
  <!-- Revision check  -->
  <!-- - - - - - - - - -->
  <target name="revision-check">
    <!-- figure out the revision number -->
    <loadfile srcfile="../todo.txt" property="revision">
      <filterchain>
	<headfilter lines="1"/>
	<tokenfilter>
	  <stringtokenizer suppressdelims="true"/>
	  <!-- grab the thing from the first line that's 4 digits -->
	  <containsregex pattern="(\d\d\d\d)" />
	</tokenfilter>
      </filterchain>
    </loadfile>
    <!-- <echo message="revision is ${revision}." /> -->
    
    <!-- figure out the revision number in base.java -->
    <loadfile srcfile="../app/src/processing/app/Base.java" 
	      property="revision.base">
      <filterchain>
	<tokenfilter>
	  <linetokenizer />
	  <containsregex pattern="String VERSION_NAME = "/>
	  <replaceregex pattern="[^0-9]*" flags="g" replace=""/>
	</tokenfilter>
      </filterchain>
    </loadfile>
    <!-- <echo message="base revision is ${revision.base}." /> -->
    
    <condition property="revision.correct">
      <!-- Using contains because I can't figure out how to get rid of the
	   LF in revision.base. Please file a bug if you have a fix. -->
      <contains string="${revision.base}" substring="${revision}"/>
    </condition>
    
    <!-- the revision.base property won't be set
	 if $revision wasn't found... -->
    <fail unless="revision.correct" 
	  message="Fix revision number in Base.java" />
  </target>
  
  <!-- - - - - - - - -->
  <!-- Mac OS X      -->
  <!-- - - - - - - - -->

  <target name="macosx-clean" depends="subprojects-clean" description="Clean Mac OS X build">
    <delete dir="macosx/work" />
    <delete dir="macosx/working_dir" />
    <delete dir="macosx/working.dmg" />
    <delete file="macosx/arduino-*.dmg" />
  </target>
  
  <target name="macosx-checkos" unless="macosx">
    <echo>
      =======================================================
      Arduino for Mac OS X can only be built on Mac OS X.
      
      Bye. 
      =======================================================
    </echo>
    <fail message="wrong platform (${os.name})" />
  </target>
  
  <target name="macosx-build" if="macosx" depends="revision-check, macosx-checkos, subprojects-build, macosx-check-arm-toolchain" description="Build Mac OS X version">
    <mkdir dir="macosx/work" />
    
    <!-- assemble the pde -->
    <copy todir="macosx/work/Arduino.app">
      <fileset dir="macosx/template.app" includes="**"/>
    </copy>
    
<!--    <rename src="macosx/work/template.app" 
	    dest="macosx/work/Arduino.app" />
    <move file="macosx/work/template.app" 
	  tofile="macosx/work/Arduino.app" />-->

    <chmod file="macosx/work/Arduino.app/Contents/MacOS/JavaApplicationStub" perm="755" />
    
    <copy todir="macosx/work/Arduino.app/Contents/Resources/Java" flatten="true">
      <fileset refid="runtime.jars"/>
    </copy>
    
    <copy todir="macosx/work/Arduino.app/Contents/Resources/Java">
      <fileset dir="shared" includes="lib/**" />
      <fileset file="shared/revisions.txt" />
    </copy>

    <!-- Unzip AVR tools -->
    <!-- <unzip dest="macosx/work/Arduino.app/Contents/Resources/Java/hardware" src="macosx/dist/tools-universal.zip" overwrite="false"/> -->

    <exec executable="unzip">
      <arg value="-q" />
      <arg value="-n" />
      <arg value="-d" />
      <arg value="macosx/work/Arduino.app/Contents/Resources/Java/hardware" />
      <arg value="macosx/dist/tools-universal.zip" />
    </exec>

    <copy todir="macosx/work/Arduino.app/Contents/Resources/Java/hardware/tools/">    
      <fileset file="macosx/dist/bossac" />
    </copy>

    <chmod file="macosx/work/Arduino.app/Contents/Resources/Java/hardware/tools/bossac" perm="+x" />

    <copy todir="macosx/work/Arduino.app/Contents/Resources/Java/hardware/tools/avr/avr/include/avr">    
      <fileset file="macosx/dist/eeprom.h" />
    </copy>

    <antcall target="assemble">
      <param name="target.path" value="macosx/work/Arduino.app/Contents/Resources/Java" />
    </antcall>

    <antcall target="macosx-unzip-arm-toolchain" />
  </target>

  <target name="macosx-run" depends="macosx-build" description="Run Mac OS X version">
    <exec executable="macosx/work/Arduino.app/Contents/MacOS/JavaApplicationStub" spawn="true"/>
  </target>

  <target name="macosx-debug" depends="macosx-build" description="Run Mac OS X version">
    <exec executable="macosx/work/Arduino.app/Contents/MacOS/JavaApplicationStub" spawn="false"/>
  </target>

  <target name="macosx-check-arm-toolchain-distfile">
    <available file="macosx/dist/gcc-arm-none-eabi-4.4.1-2010q1-188-macos.tar.gz" property="arm_distfile_available" />
  </target>

  <target name="macosx-get-arm-toolchain" depends="macosx-check-arm-toolchain-distfile" unless="arm_distfile_available">
    <!-- Retrieve ARM toolchain -->
    <get 
      src="http://arduino.googlecode.com/files/gcc-arm-none-eabi-4.4.1-2010q1-188-macos.tar.gz"
      dest="macosx/dist/gcc-arm-none-eabi-4.4.1-2010q1-188-macos.tar.gz" verbose="true" />
  </target>

  <target name="macosx-check-arm-toolchain">
    <available file="macosx/work/Arduino.app/Contents/Resources/Java/hardware/tools/g++_arm_none_eabi" 
      property="arm_available" />
  </target>

  <target name="macosx-unzip-arm-toolchain" depends="macosx-get-arm-toolchain, macosx-check-arm-toolchain" unless="arm_available">
    <checksum file="macosx/dist/gcc-arm-none-eabi-4.4.1-2010q1-188-macos.tar.gz" algorithm="sha" 
      fileext=".sha" verifyproperty="checksum.matches"/>
    <condition property="checksum.matches.fail">
      <equals arg1="${checksum.matches}" arg2="false"/>
    </condition>
    <fail if="checksum.matches.fail">Checksum failed.

      File gcc-arm-none-eabi-4.4.1-2010q1-188-macos.tar.gz failed checksum. 
      Please remove "macosx/dist/gcc-arm-none-eabi-4.4.1-2010q1-188-macos.tar.gz" to download it again.
    </fail>

    <!-- ...and unzip on the destination folder -->
    <exec executable="tar" output="/dev/null">
      <arg value="xfz"/>
      <arg value="macosx/dist/gcc-arm-none-eabi-4.4.1-2010q1-188-macos.tar.gz"/>
      <arg value="--directory=macosx/work/Arduino.app/Contents/Resources/Java/hardware/tools/"/>
    </exec>
  </target>

  <target name="macosx-dist" if="macosx" depends="macosx-build" description="Create a downloadable .zip for the Mac OS X version">
    <!-- The ant copy command does not preserve permissions. -->
    <chmod file="macosx/work/Arduino.app/Contents/MacOS/JavaApplicationStub" perm="+x" />
    <chmod perm="+x">
      <fileset dir="macosx/work/Arduino.app/Contents/Resources/Java/hardware/tools/avr/bin" includes="**/*" />
      <fileset dir="macosx/work/Arduino.app/Contents/Resources/Java/hardware/tools/avr/avr/bin" includes="**/*" />
      <fileset dir="macosx/work/Arduino.app/Contents/Resources/Java/hardware/tools/avr/avr-3/bin" includes="**/*" />
      <fileset dir="macosx/work/Arduino.app/Contents/Resources/Java/hardware/tools/avr/avr-4/bin" includes="**/*" />
      <fileset dir="macosx/work/Arduino.app/Contents/Resources/Java/hardware/tools/avr/libexec/gcc/avr/3.4.6/" includes="**/cc1*" />
      <fileset dir="macosx/work/Arduino.app/Contents/Resources/Java/hardware/tools/avr/libexec/gcc/avr/4.3.2/" includes="**/cc1*" />
    </chmod>

    <replace file="macosx/work/Arduino.app/Contents/Info.plist"
             token="VERSION" value="${version}" />
    <replace file="macosx/work/Arduino.app/Contents/Info.plist"
             token="REVISION" value="${revision}" />
    
    <exec executable="ditto" dir="macosx/work">
      <arg line="-c -k -rsrc . ../arduino-${version}-macosx.zip" />
    </exec>

    <echo>
      =======================================================
      Arduino for Mac OS X was built. Grab the image from   
      
      macosx/arduino-${version}-macosx.zip
      =======================================================
    </echo>
  </target>

  <target name="macosx-dist-old" if="macosx" depends="macosx-build" description="Create a .dmg of the Mac OS X version">
    <!-- now build the dmg -->
    <gunzip src="macosx/template.dmg.gz" dest="macosx/working.dmg" />
    
    <mkdir dir="macosx/working_dir" />
    <exec executable="hdiutil">
      <arg line="attach macosx/working.dmg -noautoopen -mountpoint macosx/working_dir" />
      <!--<arg line="attach macosx/working.dmg -noautoopen -quiet -mountpoint macosx/working_dir" />-->
    </exec>
    
    <copy todir="macosx/working_dir">
      <fileset dir="macosx/work" />
    </copy>

    <!-- The ant copy command does not preserve permissions. -->
    <chmod file="macosx/working_dir/Arduino.app/Contents/MacOS/JavaApplicationStub" perm="+x" />
    <chmod perm="+x">
      <fileset dir="macosx/working_dir/Arduino.app/Contents/Resources/Java/hardware/tools/avr/bin" includes="**/*" />
      <fileset dir="macosx/working_dir/Arduino.app/Contents/Resources/Java/hardware/tools/avr/avr/bin" includes="**/*" />
      <fileset dir="macosx/working_dir/Arduino.app/Contents/Resources/Java/hardware/tools/avr/avr-3/bin" includes="**/*" />
      <fileset dir="macosx/working_dir/Arduino.app/Contents/Resources/Java/hardware/tools/avr/avr-4/bin" includes="**/*" />
      <fileset dir="macosx/working_dir/Arduino.app/Contents/Resources/Java/hardware/tools/avr/libexec/gcc/avr/3.4.6/" includes="**/cc1*" />
      <fileset dir="macosx/working_dir/Arduino.app/Contents/Resources/Java/hardware/tools/avr/libexec/gcc/avr/4.3.2/" includes="**/cc1*" />
    </chmod>

    <!-- Pause briefly for the OS to catch up with the DMG changes. 
	 This prevents "hdiutil: couldn't eject "disk3" - Resource busy"
	 errors when ejecting the disk in the next step.
         You may need to set this value higher for your system. -->
    <sleep seconds="3" />
    
    <exec executable="hdiutil">
      <!--<arg line="detach macosx/working_dir -quiet -force" />-->
      <arg line="detach macosx/working_dir" />
    </exec>
  
    <delete file="macosx/arduino-*.dmg" />
    <exec executable="hdiutil">
      <arg line="convert macosx/working.dmg -quiet -format UDZO -imagekey zlib-level=9 -o macosx/arduino-${version}.dmg" />
    </exec>

    <!-- Clean up the interim files. -->
    <delete file="macosx/working.dmg" />
    <delete dir="macosx/working_dir" />
    
    <echo>
      =======================================================
      Arduino for Mac OS X was built. Grab the image from   
      
      macosx/arduino-${version}.dmg
      =======================================================
    </echo>
  </target>
  
  <!-- - - - - - - - -->
  <!-- Linux         -->
  <!-- - - - - - - - -->
  
  <target name="linux-clean" depends="subprojects-clean" description="Clean linux version">
    <delete dir="linux/work" />
  </target>
  
  <target name="linux-checkos" unless="linux">
    <echo>
      =======================================================
      Arduino for Linux can only be built on on unix systems.
      
      Bye. 
      =======================================================
    </echo>
    
    <fail message="wrong platform (${os.name})" />
  </target>
  
  <target name="linux-build" depends="revision-check, linux-checkos, subprojects-build, linux-check-arm-toolchain" description="Build linux version">
    <mkdir dir="linux/work" />
    
    <copy todir="linux/work">
      <fileset dir="shared" includes="lib/**" />
      <fileset file="shared/revisions.txt" />
    </copy>
    
    <copy todir="linux/work">
      <fileset dir="linux/dist" includes="lib/**" />
    </copy>

    <copy todir="linux/work/lib" flatten="true">
      <fileset refid="runtime.jars" />
    </copy>
    
    <antcall target="assemble">
      <param name="target.path" value="linux/work" />
    </antcall>

    <copy todir="linux/work" file="linux/dist/arduino" />
    <chmod perm="755" file="linux/work/arduino" />

    <copy todir="linux/work/hardware">
      <fileset dir="linux/dist" includes="tools/**" />
    </copy>

    <chmod perm="755" file="linux/work/hardware/tools/avrdude" />
<<<<<<< HEAD
    <chmod perm="755" file="linux/work/hardware/tools/bossac" />
    <chmod perm="755" file="linux/work/hardware/tools/bossac64" />

    <copy todir="linux/work" file="linux/dist/arduino" />
    <chmod perm="755" file="linux/work/arduino" />

    <antcall target="linux-unzip-arm-toolchain" />
=======
  </target>

  <target name="linux32-build" depends="linux-build" description="Build linux (32-bit) version">
    <!-- Unzip AVR tools -->
    <exec executable="tar" dir="linux/work/hardware">
      <arg value="-xjf"/>
      <arg value="../../avr_tools_linux32.tar.bz2"/>
    </exec>
>>>>>>> 2313f6e4
  </target>

  <target name="linux64-build" depends="linux-build" description="Build linux (64-bit) version">
    <copy tofile="linux/work/hardware/tools/avrdude" file="linux/dist/tools/avrdude64" overwrite="true" />
    <copy tofile="linux/work/lib/librxtxSerial.so" file="linux/dist/lib/librxtxSerial64.so" overwrite="true" />

    <chmod perm="755" file="linux/work/hardware/tools/avrdude" />

    <!-- Unzip AVR tools -->
    <exec executable="tar" dir="linux/work/hardware">
      <arg value="-xjf"/>
      <arg value="../../avr_tools_linux64.tar.bz2"/>
    </exec>
  </target>
  
  <target name="linux32-run" depends="linux32-build" 
	  description="Run Linux (32-bit) version">
    <exec executable="./linux/work/arduino" spawn="false"/>
  </target>
  
  <target name="linux64-run" depends="linux64-build" 
	  description="Run Linux (64-bit) version">
    <exec executable="./linux/work/arduino" spawn="false"/>
  </target>

  <target name="linux-check-arm-toolchain-distfile">
    <available file="linux/dist/gcc-arm-none-eabi-4.4.1-2010q1-188-linux32.tar.gz" property="arm_distfile_available" />
  </target>

  <target name="linux-get-arm-toolchain" depends="linux-check-arm-toolchain-distfile" unless="arm_distfile_available">
    <!-- Retrieve ARM toolchain -->
    <get 
      src="http://arduino.googlecode.com/files/gcc-arm-none-eabi-4.4.1-2010q1-188-linux32.tar.gz"
      dest="linux/dist/gcc-arm-none-eabi-4.4.1-2010q1-188-linux32.tar.gz"
      verbose="true" />
  </target>

  <target name="linux-check-arm-toolchain">
    <available file="linux/work/hardware/tools/g++_arm_none_eabi" property="arm_available" />
  </target>

  <target name="linux-unzip-arm-toolchain" depends="linux-get-arm-toolchain, linux-check-arm-toolchain" unless="arm_available">
    <checksum file="linux/dist/gcc-arm-none-eabi-4.4.1-2010q1-188-linux32.tar.gz" algorithm="sha" 
      fileext=".sha" verifyproperty="checksum.matches"/>
    <condition property="checksum.matches.fail">
      <equals arg1="${checksum.matches}" arg2="false"/>
    </condition>
    <fail if="checksum.matches.fail">Checksum failed.

      File gcc-arm-none-eabi-4.4.1-2010q1-188-linux32.tar.gz failed checksum. 
      Please remove "linux/dist/gcc-arm-none-eabi-4.4.1-2010q1-188-linux32.tar.gz" to download it again.
    </fail>

    <!-- Unzip toolchain to the destination folder -->
    <exec executable="tar" output="/dev/null" os="Linux">
      <arg value="xfz"/>
      <arg value="linux/dist/gcc-arm-none-eabi-4.4.1-2010q1-188-linux32.tar.gz"/>
      <arg value="--directory=linux/work/hardware/tools"/>
    </exec>
  </target>

  <target name="linux64-get-arm-toolchain" depends="linux-check-arm-toolchain-distfile" unless="arm_distfile_available">
    <antcall target="linux-get-arm-toolchain" />
  </target>

  <target name="linux64-unzip-arm-toolchain" depends="linux-get-arm-toolchain" unless="arm_available">
    <antcall target="linux-unzip-arm-toolchain" />
  </target>

  <target name="linux-dist" depends="build" 
	  description="Build .tar.gz of linux version">

    <!--get src="http://dev.processing.org/build/jre-tools-6u18-linux-i586.tgz" 
	 dest="linux/jre.tgz" 
	 usetimestamp="true" />    
    <untar compression="gzip" 
	   dest="linux/work" 
	   src="linux/jre.tgz" 
	   overwrite="false"/-->

<!--
    <tar compression="gzip" basedir="linux/work" 
	 destfile="linux/arduino-${version}.tgz" />

    <tar compression="gzip" destfile="linux/arduino-${version}-linux.tgz">
      <tarfileset dir="linux/work" 
		  prefix="arduino-${version}" 
		  excludes="arduino, 
			    hardware/tools/avrdude,
			    java/**"
		  /> 
      <tarfileset file="linux/work/arduino" filemode="755" prefix="arduino-${version}" />
      <tarfileset file="linux/work/hardware/tools/avrdude" filemode="755" 
		  prefix="arduino-${version}/hardware/tools" />
    </tar>
-->
    <move file="linux/work" tofile="linux/arduino-${version}" />

    <exec executable="tar" dir="linux">
      <arg value="-z"/>
      <arg value="-c"/>
      <arg value="-f"/>
      <arg value="arduino-${version}-linux.tgz"/>
      <arg value="arduino-${version}"/>
    </exec>

    <move file="linux/arduino-${version}" tofile="linux/work" />

    <echo>
      =======================================================
      Arduino for Linux was built. Grab the archive from   
      
      build/linux/arduino-${version}-linux.tgz
      =======================================================
    </echo>
  </target>

  <target name="linux32-dist" depends="linux-dist" 
	  description="Build .tar.gz of linux version" />
  
  <target name="linux64-dist" depends="linux-dist" 
	  description="Build .tar.gz of linux version" />
  
  <!-- - - - - - - - -->
  <!-- Windows       -->
  <!-- - - - - - - - -->
  
  <target name="windows-clean" depends="subprojects-clean"
	  description="Clean windows version">
    <delete dir="windows/work" />
  </target>
  
  <target name="windows-checkos" unless="windows">
    <echo>
      =======================================================
      Arduino for Windows can only be built on windows.
      
      Bye. 
      =======================================================
    </echo>
    
    <fail message="wrong platform (${os.name})" />
  </target>
  
  <target name="windows-build" 
	  depends="revision-check, windows-checkos, subprojects-build" 
	  description="Build windows version">
    <mkdir dir="windows/work" />
    
    <!-- assemble the pde -->
    <mkdir dir="windows/work/lib" />
    <copy todir="windows/work/lib" flatten="true">
      <fileset refid="runtime.jars" />
    </copy>
    
    <copy todir="windows/work">
      <fileset dir="shared" includes="lib/**" />
      <fileset file="shared/revisions.txt" />
    </copy>
    
    <copy todir="windows/work">
      <fileset dir="windows/dist" includes="*.dll" />
    </copy>
    
    <copy todir="windows/work">
      <fileset dir="windows/dist" includes="drivers/**" />
    </copy>
    
    <!-- Unzip AVR tools -->
    <unzip dest="windows/work/hardware" src="windows/avr_tools.zip" overwrite="false"/>

    <copy todir="windows/work/hardware/tools/avr/avr/include/avr">
      <fileset file="windows/eeprom.h" />
    </copy>

    <!-- Copy bossac.exe tool -->
    <copy todir="windows/work/hardware/tools">
      <fileset file="windows/bossac.exe" />
    </copy>
    <chmod perm="755">
      <fileset file="windows/work/hardware/tools/bossac.exe" />
    </chmod>

    <antcall target="assemble">
      <param name="target.path" value="windows/work" />
    </antcall>
    
    <property name="launch4j.dir" value="windows/launcher/launch4j/" />
    <taskdef name="launch4j" 
	     classname="net.sf.launch4j.ant.Launch4jTask" 
	     classpath="${launch4j.dir}/launch4j.jar; ${launch4j.dir}/lib/xstream.jar" />

    <copy todir="windows/work">
      <fileset dir="windows/launcher" 
	       includes="about.bmp, application.ico, config.xml"/>
    </copy>
    <launch4j configFile="windows/work/config.xml" />
    <delete dir="windows/work" 
	    includes="about.bmp, application.ico, config.xml" />

    <!-- cygwin requires html, dll, and exe to have the +x flag -->
    <chmod perm="755">
      <fileset dir="windows/work" includes="**/*.html, **/*.dll, **/*.exe" />
    </chmod>

    <antcall target="windows-unzip-arm-toolchain" />
  </target>
  
  <target name="windows-run" depends="windows-build" 
	  description="Run windows version">
    <exec executable="windows/work/arduino.exe" 
	  dir="windows/work" spawn="true"/>
  </target>

  <target name="windows-check-arm-toolchain-distfile">
    <available file="windows/dist/gcc-arm-none-eabi-4.4.1-2010q1-188-win32.tar.gz" property="arm_distfile_available" />
  </target>

  <target name="windows-get-arm-toolchain" depends="windows-check-arm-toolchain-distfile" unless="arm_distfile_available">
    <!-- Retrieve ARM toolchain -->
    <get 
      src="http://arduino.googlecode.com/files/gcc-arm-none-eabi-4.4.1-2010q1-188-win32.tar.gz"
      dest="windows/dist/gcc-arm-none-eabi-4.4.1-2010q1-188-win32.tar.gz"
      verbose="true" />
  </target>

  <target name="windows-check-arm-toolchain">
    <available file="windows/work/hardware/tools/g++_arm_none_eabi" property="arm_available" />
  </target>

  <target name="windows-unzip-arm-toolchain" depends="windows-get-arm-toolchain, windows-check-arm-toolchain" unless="arm_available">
    <checksum file="windows/dist/gcc-arm-none-eabi-4.4.1-2010q1-188-win32.tar.gz" algorithm="sha" 
      fileext=".sha" verifyproperty="checksum.matches"/>
    <condition property="checksum.matches.fail">
      <equals arg1="${checksum.matches}" arg2="false"/>
    </condition>
    <fail if="checksum.matches.fail">Checksum failed.

      File gcc-arm-none-eabi-4.4.1-2010q1-188-win32.tar.gz failed checksum. 
      Please remove "windows/dist/gcc-arm-none-eabi-4.4.1-2010q1-188-win32.tar.gz" to download it again.
    </fail>

    <!-- Unzip toolchain to the destination folder -->
    <exec executable="tar">
      <arg value="xfz"/>
      <arg value="windows/dist/gcc-arm-none-eabi-4.4.1-2010q1-188-win32.tar.gz"/>
      <arg value="--directory=windows/work/hardware/tools"/>
    </exec>
  </target>

  <target name="windows-dist" depends="windows-build" 
	  description="Create .zip files of windows version">

    <!--get src="http://dev.processing.org/build/jre-tools-6u18-windows-i586.zip" 
	 dest="windows/jre.zip" 
	 usetimestamp="true" /-->

    <unzip dest="windows/work" src="windows/jre.zip" overwrite="false"/>

    <!--
    <zip basedir="windows/work" 
	 prefix="arduino-${version}"
	 destfile="windows/arduino-${version}.zip" />
    <zip basedir="windows/work" 
	 prefix="arduino-${version}"
	 destfile="windows/arduino-${version}-expert.zip" 
	 excludes="java/**" />
    -->

    <zip destfile="windows/arduino-${version}-windows.zip">
      <zipfileset dir="windows/work" 
		  prefix="arduino-${version}" />
    </zip>

    <zip destfile="windows/arduino-${version}-windows-expert.zip">
      <zipfileset dir="windows/work" 
		  prefix="arduino-${version}" 
		  excludes="java/**" />
    </zip>
    
    <echo>
      =======================================================
      Arduino for Windows was built. Grab the archive from   
      
      windows/arduino-${version}-windows.zip
      windows/arduino-${version}-windows-expert.zip
      =======================================================
    </echo>
  </target>
  

  <!-- - - - - - - - -->
  <!-- Source        -->
  <!-- - - - - - - - -->
 
   <target name="source-dist" depends="revision-check"
	  description="Build .tar.gz of source code">
    <input message="Enter version number:" 
	   addproperty="version"
	   defaultvalue="${revision}" />

    <tar compression="gzip" destfile="arduino-${version}-src.tar.gz">
      <tarfileset dir="../" 
		  prefix="arduino-${version}" 
		  excludes="**/*.tgz,
			     **/*.bz2,
			     **/macosx/,
			     **/windows/,
			     **/work/,
			     **/.git/,
			     **/*.class"
		  /> 
    </tar>

    <echo>
      =======================================================
      Arduino source distribution was built. Grab the archive from   
      
      arduino-${version}-src.tar.gz
      =======================================================
    </echo>
  </target>
  

  <!-- - - - - - - - -->
  <!-- Run It!       -->
  <!-- - - - - - - - -->
  
  <target name="clean" description="Perform a spring cleaning" 
	  depends="linux-clean, windows-clean, macosx-clean, subprojects-clean">
  </target>

</project><|MERGE_RESOLUTION|>--- conflicted
+++ resolved
@@ -397,7 +397,6 @@
     </copy>
 
     <chmod perm="755" file="linux/work/hardware/tools/avrdude" />
-<<<<<<< HEAD
     <chmod perm="755" file="linux/work/hardware/tools/bossac" />
     <chmod perm="755" file="linux/work/hardware/tools/bossac64" />
 
@@ -405,7 +404,6 @@
     <chmod perm="755" file="linux/work/arduino" />
 
     <antcall target="linux-unzip-arm-toolchain" />
-=======
   </target>
 
   <target name="linux32-build" depends="linux-build" description="Build linux (32-bit) version">
@@ -414,7 +412,6 @@
       <arg value="-xjf"/>
       <arg value="../../avr_tools_linux32.tar.bz2"/>
     </exec>
->>>>>>> 2313f6e4
   </target>
 
   <target name="linux64-build" depends="linux-build" description="Build linux (64-bit) version">
