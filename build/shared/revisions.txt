--- conflicted
+++ resolved
@@ -1,4 +1,3 @@
-<<<<<<< HEAD
 ARDUINO 1.6.6
 
 [ide]
@@ -22,12 +21,11 @@
 
 * Bridge: YunClient.connected() returns true if there are bytes available for read. Thanks @RobAtticus
 * Bridge: YunClient.stop() now empties all buffers. Thanks @RobAtticus
-=======
+
 ARDUINO 1.6.5-r3 - 2015.07.20
 
 [ide]
 * Fixed Mac signature for OSX >=10.10.4
->>>>>>> a3b5ab4f
 
 ARDUINO 1.6.5-r2 - 2015.06.17
 
