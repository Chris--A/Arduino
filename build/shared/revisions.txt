ARDUINO 1.6.7

[ide]
* New arduino-builder: faster, better prototype generation and library discovery logic, and more. See https://github.com/arduino/arduino-builder/compare/1.0.5...master
* Serial plotter now allows to plot multiple values at once. Thanks @henningpohl
* New translations
* Added support to file:// protocol for boards manager URLs
* Portable sketchbook folder can now be any arbitrary location
* Fixed a bug that caused Boards Manager to install the same tool twice or more, thus wasting disk space, if other cores where using tools delivered by arduino

[libraries]
* SPI: Added SPI.transfer16(...) function to SAM core.
* Ethernet, WiFi, SoftwareSerial: Fixed flush() behaviour:
  the flush function is no more dropping the receive buffer, as per
  1.0 API specification. Thanks @drmpf

[core]
* Fixed wrong timings for HardwareSerial::flush() in SAM core. Thanks @borisff
<<<<<<< HEAD
* Stream: Optional lookahead and skipChar options added to parseInt and parseFloat, 
  parseFloat also support parsing floats without a leading 0,
  Stream::find(char) added to SAM. Thanks @Chris--A.
=======
* Leonardo/Micro (and other atmega32u4 based boards) now have SerialUSB alias for Serial
>>>>>>> e46375c0

ARDUINO 1.6.6 - 2015.11.03

[ide]
* Switched to Java 8, which is now both bundled and needed for compiling the IDE
* Added link to unofficial boards support list in preferences
* Limit of possible new sketches in a day raised to 676. Thanks @Chris--A
* Windows: fixed a bug when running username had non ASCII chars
* Lots of fixes
* ArduinoISP examples moved under 11.ArduinoISP folder
* MacOSX: binary is now able to tell the IDE its current working directory. Eases life to those using the IDE from the CLI
* CLI: if specified board doesn't exist, fail instead of using a default one
* Windows: IDE stores its stuff under %LOCALAPPDATA% instead of %APPDATA% (which was a roaming folder). %APPDATA% content is automatically migrated to new location
* Added 74880 baud rate to serial monitor. Thanks @Chris--A
* When changing tab, file name is shown in window title
* IDE groups compiled files into "libraries", "core" and "sketch" folders
* Added Serial Plotter. Thanks @henningpohl
* Editor: triple click selects whole line
* Windows: IDE startup feels faster
* Examples of libraries with a .development flag file in their root folder won't get marked as read-only. See #2619
* Update notifications: when updates are available from either Library or Boards Managers, a popup will be shown
* Introducing arduino-builder, a command line tool that properly calls gcc. Fixes lots of issues about buggy preprocessing.
* Each open sketch gets built in its own folder, allowing the IDE to recycle previous compilations and being much faster
* "Go to line": CTRL+L or Edit > Go to line... will open a dialog where you can type the line number where you want the editor to jump to
* Added boards.local.txt support: like platform.local.txt, allows to enrich a boards.txt definition without modifying the original file. Thanks @Wackerbarth
* Library to library dependencies: when your sketch imports a library, and that library uses another, the IDE will find out without you having to add a useless #include to your sketch
* Allow per-platform keywords.txt. Thanks @PaulStoffregen
* Allow spaces in IDE install path on Linux. Thanks @matthijskooijman
* Fixed a lot of documentation. Thanks to @per1234 @q2dg
* Fixed parsing for SystemProfiler when scanning for available serial ports on Macosx El Capitan

[libraries]
* Bridge: YunClient.connected() returns true if there are bytes available for read. Thanks @RobAtticus
* Bridge: YunClient.stop() now empties all buffers. Thanks @RobAtticus
* Ethernet: Added missing keywords. Thanks @per1234
* Ethernet: Fixed DNSClient.inet_aton() function. Thanks @jhorck
* Ethernet: Expose optional DHCP timout parameters to Ethernet:begin(). Thanks @chaveiro
* Wire: Implemented Wire.end().
* Wire: Fixed bug with repeated START for AVR. Thanks Nate Williams
* Wire: Resolved timing issues on AVR. See #2173 #1477.
* Wire: Fixed bug in repeated start in slave mode on SAM. See #3908
* SD: Change "char *" to "const char *" on methods accepting a string as a parameter. Thanks @Ivan-Perez
* Scheduler: Added support for cortex-M0. Thanks @PeterVH

[core]
* Added new PluggableUSB and HID support. This change introduces a more powerful API for
  libraries that wants use advanced features of USB-Device.
  Thanks to @obra @NicoHood @matthijskooijman @nospam2000 @weizenspreu
* AVR: fixed wrong turnOffPWM() for TIMER0B. Thanks @gonzoveliki
* AVR: added support for AtmegaXXu2. Thanks @NicoHood
* AVR: a bunch of USB Core bug fix. Thanks @NicoHood
* AVR: Expose serial setting from USB-CDC serial port. Thanks @matthijskooijman
* ArduinoISP is now compatible with every architecture (not only AVR) and is much more stable. Thanks @PeterVH
* Print not aborting on write() failure. Thanks @stickbreaker
* AVR: Faster interrupts patch. Thanks @xxxajk
* AVR: Fixed pulseInLong wrong measurements.
* AVR: Removed a bunch of compiler warnings. Thanks @NicoHood
* Improved variants files for Boards Gemma and Ethernet

ARDUINO 1.6.5-r5 - 2015.08.28

[ide]
* Fixed a but preventing upload on boards that do not supply VID/PID. See #3738

ARDUINO 1.6.5-r4 - 2015.08.27

[ide]
* Added support to Genuino boards

ARDUINO 1.6.5-r3 - 2015.07.20

[ide]
* Fixed Mac signature for OSX >=10.10.4

ARDUINO 1.6.5-r2 - 2015.06.17

[ide]
* Windows: fixed a problem that prevented opening the IDE when double clicking a .ino file

ARDUINO 1.6.5 - 2015.06.15

[ide]
* File, Sketch and Tools menu items are properly handled when switching between different windows
* Sketch > Export compiled Binary: saves the compiled binary (hex, bin) into the sketch folder. Thanks @championswimmer
* New editor, based on RSyntaxTextArea. Thanks @ricardojlrufino
* New keywords. Thanks @Chris--A
* Easier "additional boards manager url" field: a wide text area opens by clicking the added button (right side of the text field)
* Rewritten code of Preferences window: its content is now correctly drawn on every OS
* Fixed a bug that made the IDE notify users of invalid libraries too many times. Thanks @Chris--A
* Removed JNA. Less native stuff and less chances of incurring into an UnsatisfiedLinkError
* Many new and old issues closed. Thanks to many, and @Chris--A in particular
* Faster libraries list update
* Serial monitor stays opened during upload, disabled. Thanks @avishorp and @Wackerbarth
* CLI: --get-pref can now be called without a pref name. If pref name is missing, IDE dumps all preferences
* Holding SHIFT when hovering the save icon will trigger a "Save As"
* Removed proxy settings from File > Preferences: IDE will use system settings
* Linux versions bundle the latest JVM, 1.8.0_45
* Local docs: if your sketch has a "docs" folder, you can add local links to it. For example file://./docs/index.html
  will use your browser to open file index.html from the "docs" folder of your sketch
* When using "external editor" mode, sketch code is updated when the IDE gets focused
* Added keyboard shortcuts to IDE menus: ALT+F for File, ALT+E for Edit and so on
* Added support for Dangerous Prototypes Bus Pirate as ISP
* Added "Close" button to Boards/Libs Managers, in order to help linux people with weird Window Managers
* Added File > Open Recent menu, showing the last 5 opened sketches
* Windows: added Arduino Zero drivers
* Tons of minor fixes

[libraries]
* LiquidCrystal fixes. Thanks @newbie15
* Added SPI Transactions to TFT lib
* Stepper: support for 5-phase/5-wires motors. Thanks @rdodesigns
* Stepper: increased precision in timing calculations. Thanks @ekozlenko
* Firmata and Temboo: dropped our vesions, tagged released are downloaded from their respective git repos

[core]
* AVR: delayMicroseconds(..) doesn't hang if called with 0. Thanks @cano64
* AVR: delayMicroseconds(..), added support for 1Mhz, 12Mhz and 24Mhz. Thanks @cano64
* AVR: added missing case in detachInterrupt(). Thanks @leres, @vicatcu
* SAM: added watchdog routine for Due. Thanks @bobc
* AVR+SAM: reworked pulseIn() function to become GCC agnostic
* AVR+SAM: added pulseInLong() (based on micros()) to help getting good results in interrupt-prone environments
* AVR: fixed regression in HardwareSerial.flush(). Thanks @chromhelm

ARDUINO 1.6.4 - 2015.05.06

[ide]
* Added support for Arduino Gemma
* Restored previous "error" colour in black lower part of the IDE
* Relaxed IDE checks against libraries versions
* Fixed colour of 'char' keyword. Thanks @mixania
* Tools submenu show selected subentry. Thanks @PaulStoffregen
* Boards and Libraries Managers command line (with contribs from @Lauszus): --install-board "arduino:Arduino SAM Boards (32-bits ARM Cortex-M3):1.6.3" and --install-library "Bridge:1.0.1". Version can be omitted: if omitted, latest version available is automatically picked
* Warning levels can be set in File > Preferences
* When compilation fails, editor highlights the reported row
* Windows and MacOSX: updated bunbled JVM to 1.8.0_45 (latest available atm)
* Disabled "uncertified" warning (requires avr core >= 1.6.6, sam core >= 1.6.4)
* Additional boards/cores can be listed specifying comma separated list of package_SOMETHING_index.json url in File > Preferences
* MacOSX: fixed wrong sketch opened when double clicking on a .ino file
* Boards and Libraries main files are downloaded directly (no proxy php script), fixing some glitches when using a proxy server
* Added notification if the bundled AVR core is newer than the one installed through Boards Manager (useful when upgrading the IDE)
* Fixed error when in Serial and Network discovery that was leaving the Ports menu greyed out
* IDE now deletes temporary files on exit. When using the CLI, --preserve-temp-files arguments skips deletion

[libraries]
* Bridge fixes
* SD: allow multiple SD instances (@squelched)
* SD: fix examples with Ethernet shield

ARDUINO 1.6.3 - 2015.04.02

[ide]
* Fixed an ArchiveExtractor issue when dealing with native stuff, affecting some linuxes
* MacOSX: MACOSX_BUNDLED_JVM property is automatically set to JAVA_HOME if not provided
* New splashscreen image
* New editor theme
* MacOSX and Windows: https links were not working, fixed

[core]
* Upgraded toolchains: statically compiled, ship with Link Time Optimization plugin (disabled by default)
* Restored backward compatibility by providing a platform.txt in-memory rewrite: old values (eg: compiler.path) are converted to new values
* platform.txt rewriting can be disabled if target platform has a "rewriting=disabled" key/value pair set
* AVR bundle files (core files and toolchain) is again inside IDE "hardware" folder, instead of unpacked into user's home folder at first IDE startup
* Advise of duplicate libraries after compiling. Thanks @PaulStoffregen

ARDUINO 1.6.2 - 2015.03.28

[ide]
* Boards and libraries managers, for one click install of additional boards and libraries
* In platform.txt, pre and post build hooks can now be specified. Example: recipe.hooks.prebuild.0.pattern=echo "Hello {build.source.path}". Thanks @Wackerbarth
* Windows and MacOSX JVM Xmx halved to 512M
* Introduced starting splashscreen with progress status: will be used for notifying user of long running startup tasks
* Available ports list is now generated in background: hence "tools" menu is much faster
* MacOSX: appbundler merged our contribution, switching to upstream version https://bitbucket.org/infinitekind/appbundler/
* MacOSX: filtering /dev/cu* was not a good idea. Filtering /dev/tty* instead

[core]
* Stream: fixed bug in findUntil routine #2591 @Xuth

[libraries]
* EEPROM: Replaced existing library with more complete implementation @Chris--A
* SD: fixed endless timeout on 32bit core (Due) @Timmmm
* Ethernet: fixed headers include path
* SPI: do not influence state of SS pin if it's already been set as output by user sketch @vicatcu
* Bridge: discard message if received length is bigger than rx buffer @arve0

ARDUINO 1.6.1 - 2015.03.10

[ide]
* Improved Yun detection for upload via network (Ron Guest)
* In platforms.txt "objcopy" recipe is no more tied to the "hex" format (Arnav Gupta)
* /dev/cu.* serial ports are now filtered from the port list on MacOSX
* Ports in ports list are now grouped by type
* Upgraded avr-gcc toolchains to 3.4.5
* Fixed: wrong parsing of boards.txt when using submenu and boards id with underscores
* Windows: updated bundled JVM to latest 8u31
* Windows: JVM memory settings can be customized editing arduino.l4j.ini and arduino_debug.l4j.ini files
* "new" button now behaves as "File -> New..." menu: a new window with an empty sketch is created
* Windows: opening a lonely sketch caused the IDE to crash. Fixed with a bounty on bountysource @gerito1
* Bridge: fixed bug with multiple and failing YunClient.connect calls @sngl
* Translations updated
* Improved SoftSerial library and optimized its memory usage @matthijskooijman
* Fixed: status board was not changing when using custom menu @PaulStoffregen
* Fixed: better error message when using a busy serial device
* Fixed: missing bool operator on EthernetClient
* Fixed: missing bool operator on SoftSerial
* MacOSX: back to native file dialogs and buttons, when using experimental version
* MacOSX: command line interface now works also with java-latest version
* Improved library name matching @PaulStoffregen. Avoids conflicts with libraries that bundle files equally named

ARDUINO 1.6.0 - 2015.02.09

[ide]
* Updated help with the latest docs
* Updated translations

ARDUINO 1.6.0rc3 - 2015.02.03

[ide]
* Bunch of bugfix on MacOSX build (https://github.com/arduino/Arduino/pull/2590)

ARDUINO 1.6.0rc2 - 2015.01.20

[ide]
* Reenabled speed of 38400 on serial monitor
* Improved Find/Replace dialog layout (Eberhard Fahle)
* Fixed missing .dll error on some Windows box

[core]
* Arduino "boolean" type is now mapped to "bool" instead of "uint8_t" (Christopher Andrews)
* sam: HardwareSerial now has buffered transmission (Collin Kidder)
* sam: HardwareSerial fixed modes (parity, data bits, stop bits) (bluesign2k)
* avr: Fixed regression in pulseIn() function accuracy

[libraries]
* GSM: minor changes and bug fix (https://github.com/arduino/Arduino/pull/2546)

The following changes are included also in the Arduino IDE 1.0.7:

[ide]
* Mitigated Serial Monitor resource exhaustion when the connected device sends a lot of data (Paul Stoffregen)

ARDUINO 1.6.0rc1 - 2014.12.11

* IDE internals have been refactored and sorted out. (Claudio Indellicati)
  https://github.com/arduino/Arduino/pull/2328
  The builder and the GUI now have clearly separated source code making it easier
  for IDE developers to maintain and propose patch.
  From a user point of view nothing changes and the IDE should behave exactly as before.

[ide]
* Autosave on sketch Upload/Verify (Fulvio Ieva)
* Sketch build process: fixed full rebuild on windows even if not needed
* Sketch build process: core.a rebuild only if needed (Matthijs Kooijman)
* Updated AStyle formatter to v2.05: http://astyle.sourceforge.net/notes.html
* Improved avrdude verbose upload (Matthijs Kooijman)
* (Mac OSX) Add Exported UTI for ino files, allows quick look to view the
  content of the file and external editors to syntax highlight as C++ (Matt Lloyd)

[core]
* sam: added -MMD flag to let gcc produce dependency files (full rebuild on Arduino Due is now triggered only if needed)

[libraries]
* LiquidCrystal: added setRowOffsets function to support different LCD hardware configurations (Mark Sproul)
* LiquidCrystal: various improvements and optimizations (Matthijs Kooijman)
* Fixed PROGMEM error in Robot_Control/examples/explore/R06_Wheel_Calibration
* SD: Fixed SPI transaction mismatch (Paul Stoffregen)

The following changes are included also in the Arduino IDE 1.0.7:

[libraries]
* EthernetClien: use IANA recommended ephemeral port range, 49152-65535 (Jack Christensen, cifer-lee)

[core]
* Fixed regression in HardwareSerial::available() introduced with https://github.com/arduino/Arduino/pull/2057

ARDUINO 1.5.8 BETA - 2014.10.01

[ide]
* Find/Replace over multiple tabs (Erwin Ried, Fulvio Ieva)
* Fix wrong "Replace" behavior with empty "Find" field (Fulvio Ieva)
* A lot of command-line improvements (Matthijs Kooijman)
* Cursor is not moved when invoking autoformat

[libraries]
* SPI: added transaction API (Paul Stoffregen)
  https://github.com/arduino/Arduino/pull/2223
  https://groups.google.com/a/arduino.cc/forum/#!msg/developers/TuZLfjeZjDI/6deNjw3Y9m4J
* FileIO bridge: fixed wrong return value in File::size() for size >32768
* Updated Temboo to latest version
* Updates/Fix to various examples

[core]
* sam: "new" and "delete" do not bring in 50Kb of stdclib anymore
* Correct implementation of gcc specific internal functions (__cxa_guard_*) (Alexey Guseynov)
* Fix for upload problems on Leonardo (and derivative boards based on mega32u4)
* Small improvements on String class (Matthijs Kooijman)
* Fixed size of available flash for mega2560 boards (Leonardo Milani, Arnav Gupta)
* sam: removed useless empty digitalPinToTimer(..) macro stub (Bill Perry)

The following changes are included also in the Arduino IDE 1.0.6:

[core]
* avr: Added replacement stub for cstdlib atexit() funciton (Christopher Andrews)

ARDUINO 1.5.7 BETA - 2014.07.07

[core]
* Upgraded AVR toolchain: gcc 4.8.1, avr-libc 1.8.0
* Upgraded ARM toolchain: gcc 4.8.3-2014q1
* Upgraded avrdude to version 6.0.1
* ARM gcc doesn't require ia32-libs anymore on 64 bits linux systems
* avr: fixed typo in SerialEvent3 handling (Matthijs Kooijman)
* avr: HardwareSerial support for different size of TX and RX buffer sizes (Jan Baeyens)
* avr: HardwareSerial support for buffer sizes bigger than 256 bytes (Jan Baeyens)
* sam: Added configuration (parity, data bits, stop bits) to Serial1/2/3 of Arduino Due (bluesign2k)
* Removed a lot of compiler warnings from Arduino core
* avr: Fix EXTERNAL_NUM_INTERRUPTS for atmega128rfa1 and atmega256rfr2 (Matthijs Kooijman)
* sam: Fix to Wire::endTransmisson() return value (bluesign2k)
* sam: Fix to Wire usage of TWI status register (bluesign2k)
* avr: Fixed PROGMEM statements to be compatible with newer avr gcc (Scott Howard)

[ide]
* Moved to appbundler for building releases for MacOSX. (Haavar Valeur)
  This should remove dependency from Java 1.6 on recent MacOSX.
* Added support for '-' and '.' in filenames (Georg von Zengen)
* (re)Added 'arduino_debug.exe' in Windows build for debugging purposes
* Magic baudrate is no longer removed (it was a workaround for RXTX)
  (for more info see github issues: #1203 and #995)
* Allow overriding platform.txt using platform.local.txt (Matthijs Kooijman)
* Explicitly define compiler.path in avr/platform.txt (Matthijs Kooijman)
* Make the low available memory message a warning (Matt Robinson)
* Proceed with upload even if port can't be found (David Mellis)
* Added support for ArduinoISP
* Windows: added board detection on serial port menu

[libraries]
* Updated SpaceBrew library
* Fixed HttpClient::running() function
* Fixed HttpClient::ready() function (Manuel Rabade)
* Added HttpClient::noCheckSSL() method
* Improved speed of YunSerialTerminal
* Fixed CRC of shutdown command on YunSerialTerminal example
* Updates/Fix to various examples
* Added Wire.setClock(..) method (Kristian Sloth Lauszus)

The following changes are included also in the Arduino IDE 1.0.6:

[core]
* avr: Improved USB-CDC write speed (Justin Rajewski)
* avr: Improved USB-CDC read code (Paul Brook)
* avr: Fixed race condition in USB-CDC transmit (Paul Brook)
* Fixed wrong NULL pointer handling in Stream class (Amulya Kumar Sahoo)
* Added initVariant() hook to allow 3rd party variant-specific initialization

[ide]
* Fix toolchain command line to compile assembler files (Jimmy Hedman)
* If two libraries have the same header file use the lib with the same folder name (Paul Stoffregen)

[libraries]
* Robot_Control: removed duplicated SPI and Wire (Xun Yang)
* Robot_Control: fixed issue on motors being opposite (Xun Yang)
* Robot_Control: updated turning algorithm (Xun Yang)
* Esplora: added reading form Tinkerkit inputs
* SoftwareSerial: Fix idle level when initializing with inverted logic (Jens-Christian Skibakk)

[firmware]
* Wifishield: fixed paths on firmware upgrade scripts

ARDUINO 1.5.6-r2 BETA - 2014.02.21

[ide]
* JSSC: Fixed NPE when RXCHAR event with no bytes (José Pereda)

ARDUINO 1.5.6 BETA - 2014.02.20

[ide]
* Implemented 1.5 library specification Rev.2
  (https://github.com/arduino/Arduino/wiki/Arduino-IDE-1.5:-Library-specification)
* Replaced RXTX library with JSSC (Alexey Sokolov)
  http://code.google.com/p/java-simple-serial-connector/
* If two libraries provides the same .h file prioritize the library with tha same folder name
* Improved command-line parsing (Matthijs Kooijman)
* Windows: added arduino_debug.exe to help debugging errors when launch4j fails to start IDE

[libraries]
* TFT: warning messages in PImage class and strings inside examples now stored in flash to save RAM. 
* Ethernet: added operator == for EthernetClient class (Norbert Truchsess)
* Robot_Control: removed embedded copies of Wire and SPI to allow their use in sketch.
  Old sketches using Robot_Control now must include Wire.h and SPI.h.
* Robot_Control: fixed issues about motor turning algorithm
* Bridge: optimized FileIO.doBuffer() (bobh66)

[core]
* avr: Pile of HardwareSerial improvements (Matthijs Kooijman)
  - Remove duplicate code from HardwareSerial::begin() methods
  - Simplify HardwareSerial::begin() (Rob Tillaart)
  - Use constants for register bit positions in HardwareSerial
  - Fix HardwareSerial::flush() when interrupts are kept disabled for a while
  - Fix lockup when writing to HardwareSerial with interrupts disabled
  - Disable the UDRE interrupt sooner in HardwareSerial (Nathan Blackwell)
  - Put each HardwareSerial instance in its own .cpp file in order to save memory
    for unused UARTS
  - In HardwareSerial::write, bypass the queue when it's empty in order to
    improve throughput when using high baudrates (KurtE)
* sam: Fixed wrap-around bug in delay() (Mark Tillotson)
* sam: Fixed regression in analogRead() (fails to read multiple channels) (Mark Tillotson)
* sam: Fixed loops in Reset.cpp (Matthijs Kooijman)
* sam: Optimized delayMicroseconds() (Rob Tillaart) #1121
* sam: added itoa() and related functions
* Optimized Print::print(String&) method, now uses internal string buffer to perform block write
* Improved portability of String class (maniacbug) #695
* Make some operators in IPAddress const (Matthijs Kooijman)
* Fix for compiling assembler files with newer gcc

ARDUINO 1.5.5-r2 BETA - 2014.01.10

* Signed drivers for Windows 8.1
* Fixed Windows drivers signature (that prevented installation on
  some Windows 8.x OS). Now the signature is timestamped and should
  not expire.

ARDUINO 1.5.5 BETA - 2013.11.28

NOTICE:
The 1.5 library format is under heavy review on the Arduino Developers mailing list.
We suggest to delay the adoption of the new format until a stable 1.5.x is released.

[ide]
* Added missing keywords: YunServer, YunClient, pow
* Improved folder ignore: now hidden, starting with a dot, and SCCS folders are ignored
* Improved auto format: now handled by Artistic Style http://astyle.sourceforge.net/
* Improved SSH uploader (Arduino Yún): uses file ~/.ssh/config if available.
  Allows public key only authentication and ssh servers listening on ports other than 22.
* Font anti-aliasing now ON by default (users will have to either delete or manually edit their preferences.txt file)
* Added warning message when opening sketches with additional files with illegal names
* (windows) Upgraded embedded Java runtime to version 7: much faster startup
* Improved files open/save dialogs
* Added line numbers, can be enabled/disabled from preferences (Cayci Gorlitsky)
* Removed check on forbidden file in 1.5 formatted libraries (#1692)
* (windows) Updated msys-1.0.dll to the latest version (Windows 8.1 compatibility)
* Using [code] tag instead of [quote] in "Copy for forum". Removed color coding.
* When an hardware addon reference another core also the libraries are referenced.
* It's now possible to specify additional custom board parameters from command line.
* Sketches path can be relative (#1493)
* Example and Boards are now scrollable.
* Fixed localization issues that sometimes prevented the IDE to start.
* Added "Using library..." debugging message in verbose compile.
* Improved preprocessor (fixes #1653, #1687, #817, #1293, #1245)
* Fixed StringStartsWithEndsWith, KeyboardMessage, LCD CustomCharacter, Blink without delay, SD List files, Arduino Robot examples
* Added PID/VID for older Arduinos
* (mac) Improved board autodetection on Mac OS X

[libraries]
* Bridge: Fixed buffer overflow in File::doBuffer() (dreggy)
* Bridge: Fixed timeout in Bridge::transfer()
* Bridge: Fixed return value of Bridge::get(..) (returning 0 with valid data len >0)
* Bridge: Implemented multi-byte File::read(..)
* sam: Fixed SPI initialization (when using extended API and multiple CS)
* Partially fixed the behavior of EthernetClient::flush(), now it doesn't discard 
  incoming data BUT it doesn't wait for outgoing data to be successfully transmitted.
* Esplora: Added support for display GREENTAB_L

[core]
* sam: Fixed wrong initialization for ADC timings (analogRead speed Arduino DUE improved by a factor x10)
       https://github.com/arduino/Arduino/issues/1418
       (http://www.djerickson.com/arduino/)
* avr: Fixed wrong extended fuses on Arduino Yún when using external programmer
* Added LED_BUILTIN metadata in variant files
* avr: Refactored Mega* variants definitions in boards.txt (Kristian Sloth Lauszus)
* avr: Removed File object destructor. In order to free memory allocated by a File object the safest way is to call its close() method
* Added digitalPinToInterrupt variant macro (Paul Stoffregen)
* avr: added variant file for Arduino Ethernet
* Added SERIAL_* metadata in variants files (Paul Stoffregen)

ARDUINO 1.5.4 BETA - 2013.09.10

[ide]
* Revert to English locale if the system default is not available
* Added support for Arduino Yún
* Autodetect of boards connected to each serial port
* Network upload and discovery for Arduino Yún

[libraries]
* sam: fixed wrong SPI initialization (noblepepper)
* updated all instances of Adafruit_GFX to the latest version
* added libraries for Arduino Yún

[core]
* avr: fixed bug introduced with recent optimizations in HardwareSerial (atmega8 cpu) (darryl)

ARDUINO 1.5.3 BETA - 2013.08.30

[ide]
* Removed useless baud rates from serial monitor
* Fixed some minor IDE UI bugs (Shigeru Kanemoto)
* Added support for new 1.5 Library format (https://github.com/arduino/Arduino/wiki/Arduino-IDE-1.5:-Library-specification)
* Pass board type from boards.txt (https://github.com/arduino/Arduino/issues/308)
* Display estimated RAM usage after compile (Loren M. Lang)
* Import library menu is now scrollable
* Scrollable menus can now be scrolled with the mouse wheel

[arduino core]
* sam: Fixed delayMicrosecond() when interrupts are disabled (Paul Stoffregen)
* sam: Upgraded libsam, and added missing modules (CAN, ETH, etc.) (Thibaut Viard)
* sam: Added compatibility for avr/pgmspace.h (Paul Stoffregen)
* sam: Added serialEvent*() support
* sam: Fixed micros() to work with inside interrupts. (stimmer)
* avr: Added support for Flash strings on String class (Jantje)
* Added support for floating point numbers in String class (Tevin Zhang, SebiTimeWaster)
* sam: Fixed String buffer overflows (Paul Stoffregen)
* avr: Added recipe for assembly files (C. A. Church)
* avr: Use analogPinToChannel if it's defined (Kristian Sloth Lauszus)
* avr: Optimized HardwareSerial buffer (Matthijs Kooijman)
* removed unused flags from String (free 1 byte of SRAM)

[libraries]
* sam: Removed CAN library, you can find an updated version here:  
       https://github.com/collin80/due_can
* sam: Bugfix SPI library: begin() after end() now works (stimmer)
* sam: Bugfix SPI library: incorrent pin configuration in non-extended mode.
* Ported all libraries to new 1.5 format
* Updated Firmata to version 2.3.6 (Jeff Hoefs)

[firmwares]
* Arduino Due: fixed USB2Serial garbage at startup (https://github.com/arduino/Arduino/pull/1267)

[other]
* Merged all improvements made in Arduino IDE 1.0.5

ARDUINO 1.5.2 BETA - 2013.02.06

[ide]
* Scrollable editor tabs (Shigheru KANEMOTO)
* Scrollable menus
* Portable Arduino (Shigeru KANEMOTO)
* Default sketchbook folder for linux is now "Arduino"
* Fixed IDE startup bug "Menu has no enabled items"
* Command line build.
* Fixed some language strings (Shigeru KANEMOTO)
* Fix to boards.txt: added Micro and fixed Lilypad bootloader path
* Removed check for ".h" existence in libraries.
* Deleting tab from IDE does not delete from temporary folder
* Fixed NPE when unknown boards/platforms are selected in preferences
* Extended command line build flags
* Undo/Redo move cursor and focus to where the code has been undone/redone

[arduino core]
* sam: attachInterrupt() now works also on pins that belongs to PORTD
* sam: portOutputRegister() is now writeable.
* sam: fixed issue on weak-symbol for some interrupt handlers
* sam: fixed BSoD on some Windows machine (louismdavis)
* sam: added CANRX1/CANTX1 pins 88/89 (same physical pin for 66/53)
* sam: fixed analogWrite when used in very thight write loops (V.Dorrich)
* sam: fixed SerialUSB.write() while sending big buffers (Bill Dreschel)
* sam: SerialUSB receive buffer size is now 512 (PeterVH)
* sam: Fixed SerialUSB data handshake when host sends a lot of data (PeterVH, stimmer)

[libraries]
* sam: Added Servo library
* sam: Added WiFi library
* Fixed USBHost MouseController example

[other]
* Merged all improvements made in Arduino IDE 1.0.3
* Merged all improvements made in Arduino IDE 1.0.4

ARDUINO 1.5.1r2 BETA - 2012.11.06

* Fixed wrong release file for windows.

ARDUINO 1.5.1 BETA - 2012.11.05

* Merged changes coming from stable release of Arduino IDE 1.0.2.

[arduino core]
* added support for yield() function in Arduino Core. This is a
  preliminar step for experimenting with cooperative Schedulers.

[ide]
* Simplified boards menu selection. (new boards.txt file format with
  custom sub-menus).
* Fixed "FAT" (multi-platform) library detection. This bug caused
  many libraries to be detected as 'invalid'.

[sam arduino core]
* attachInterrupt() and detachInterrupt() are now working.
* Fixed macros to query low level GPIO registers:
  digitalPinToBitMask(), digitalPinToTimer(),
  portOutputRegister, portInputRegister()
* Fixed analogWrite() on DAC0/1 when writing on both DACs
  (thanks to smay4finger)

[firmwares]
* Added firmware for atmega16u2 on Due Board.

ARDUINO 1.5 BETA - 2012.10.22

* First release for the unified IDE for both AVR 8-bit and ARM 32-bit
  (SAM3 CPUs) architectures.
* This release include the SAM Arduino Core used in the Arduino Due 
  Board.
* Everything is in beta, most features or libraries are still  missing 
  or incomplete.
* For more info refer to this press release:
  http://www.arduino.cc/blog/2012/10/22/arduino-1-5-support-for-the-due-and-other-processors-easier-library-installation-simplified-board-menu-etc/

ARDUINO 1.0.7

[libraries]
* Backported SPI Transaction API from IDE 1.5.x (Paul Stoffregen)
* Backported GSM from IDE 1.5.x: fix build regression
* Backported Ethernet from IDE 1.5.x
* Backported SD from IDE 1.5.x
* Backported SPI from IDE 1.5.x
* EthernetClient: use IANA recommended ephemeral port range, 49152-65535 (Jack Christensen, cifer-lee)

[core]
* Fixed missing NOT_AN_INTERRUPT constant in digitalPinToInterrupt() macro
* Fixed performance regression in HardwareSerial::available() introduced with https://github.com/arduino/Arduino/pull/2057

[ide]
* Mitigated Serial Monitor resource exhaustion when the connected device sends a lot of data (Paul Stoffregen)

ARDUINO 1.0.6 - 2014.09.16

[core]
* avr: Improved USB-CDC write speed (Justin Rajewski)
* avr: Improved USB-CDC read code (Paul Brook)
* avr: Fixed race condition in USB-CDC transmit (Paul Brook)
* avr: Added replacement stub for cstdlib atexit() funciton (Christopher Andrews)
* Fixed wrong NULL pointer handling in Stream class (Amulya Kumar Sahoo)
* Backported String class from IDE 1.5.x (Matt Jenkins)
* Backported Print class from IDE 1.5.x
* Backported digitalPinToInterrupt macro from IDE 1.5.x
* Added initVariant() hook to allow 3rd party variant-specific initialization
* Added replacement stub for cstdlib atexit() function (Christopher Andrews)

[ide]
* Added compatibility for IDE 1.5.x libraries layout
* Fix toolchain command line to compile assembler files (Jimmy Hedman)
* If two libraries have the same header file use the lib with the same folder name (Paul Stoffregen)

[libraries]
* Robot_Control: removed duplicated SPI and Wire (Xun Yang)
* Robot_Control: fixed issue on motors being opposite (Xun Yang)
* Robot_Control: updated turning algorithm (Xun Yang)
* Esplora: added reading form Tinkerkit inputs
* SoftwareSerial: Fix idle level when initializing with inverted logic (Jens-Christian Skibakk)
* fixed a bunch of examples

[firmware]
* Wifishield: fixed paths on firmware upgrade scripts

ARDUINO 1.0.5-r2 - 2014.01.08

* Signed drivers for Windows 8.1
* Fixed Windows drivers signature (that prevented installation on
  some Windows 8.x OS). Now the signature is timestamped and should
  not expire.

ARDUINO 1.0.5 - 2013.05.15

[core]

* [avr] malloc bug: backported avr-libc 1.8.0 implementation
* [avr] removed deprecated interrupt handlers causing compiler issues 
  with newer avr-gcc.
* [avr] added c_str() method to String
* [avr] Stream "_timeout" field and related methods are now protected

[libraries]

* Upgrades to WiFi library
* Fixed a bunch of examples
* Added Arduino Robot libraries
* Added TFT display library

[firmwares]

* Upgrades to WiFi firmwares

[ide]

* Backport from 1.5: install Library from .zip file or folder
* Updated windows drivers
* Added Windows installer

ARDUINO 1.0.4 - 2013.03.11

[core]

* Fixed malloc bug (Paul Stoffregen)
* Added INT6 support for Leonardo (Federico Vanzati)

[libraries]

* Fixed memory leak when calling Ethernet.begin() multiple times.
* Fixed SD example listfiles.ino
* Fixed a lot of Esplora examples
* Added GSM library

[environment]

* Sort entries in preferences.txt (Shigeru Kanemoto)
* Fixed some wrong translations
* Fixed NPE due to permissions IO error
* Updated drivers for Windows (all-in-one, signature for Win8)

[bootloaders]

* Fixed a bunch of bugs on Mega2560's bootloader (Mark Sproul)
  (https://github.com/arduino/Arduino/pull/1183)

ARDUINO 1.0.3 - 2012.12.10

[hardware]

* Added support for the Arduino Esplora

[environment]

* Signed application for MacOSX 10.8

[core]

* Fixed power-up-starts-bootloader in Leonardo (and derivative) 
  bootloaders. (Kristian Lauszus)
  (https://github.com/arduino/Arduino/pull/118)

* Fixed digital_pin_to_timer_PGM array in Leonardo variant.

* Published updated Wifi firmware

* Updated source code for atmega8 bootloader

[libraries]

* Added 600 baud support in SoftwareSerial (Sébastien Jean)
  (http://github.com/arduino/Arduino/issues/1146)

ARDUINO 1.0.2 - 2012.11.05

[hardware]

* Added support for the Arduino Micro.

* Added support for the LilyPad Arduino USB.

* For Arduino Mega, having avrdude use "wiring" not "stk500v2" for
  uploads (to improve auto-reset behavior). 
  http://code.google.com/p/arduino/issues/detail?id=806

[environment]

* Find-In-Reference now works whether or not text is selected.
  http://code.google.com/p/arduino/issues/detail?id=940

* Not generating prototypes for functions that already have them.
  (Lars J. Nielsen).
  http://code.google.com/p/arduino/issues/detail?id=973

* Improved line numbers for error messages. (Paul Stoffregen)
  http://code.google.com/p/arduino/issues/detail?id=907

* Automatically create libraries folder in the sketchbook.
  (Paul Stoffregen)
  http://code.google.com/p/arduino/issues/detail?id=986

* Tutorial on installing libraries (linked from readme.txt in the
  libraries folder). (Limor Fried)

* Fix to allow selection of Norwegian. (Rune Fauske)

* Fix to race condition / occasional error in compilation. (gandrewstone)
  http://code.google.com/p/arduino/issues/detail?id=950

* Don't break long C++ comments during auto-format.
  http://code.google.com/p/arduino/issues/detail?id=255

[core / libraries]

* Included WiFi library and wifi shield firmware.

* Added ability to specify serial configuration (data bits, stop bits
  and parity check) in Serial.begin(). (Alarus)
  http://code.google.com/p/arduino/issues/detail?id=770

* Avoided overruns of the incoming serial (CDC) buffer on the Leonardo.
  (Peter Van Hoyweghen)

* Avoided auto-reset of the Leonardo when opening serial port after
  upload without specifying a baud rate. (Peter Van Hoyweghen)

* Fix for tone() on the Leonardo. (Shigeru Kanemoto)
  http://code.google.com/p/arduino/issues/detail?id=960

* Fix for SD library on Leonardo.
  http://code.google.com/p/arduino/issues/detail?id=931

* Added other write functions on Leonardo.
  http://code.google.com/p/arduino/issues/detail?id=958

* Added support for Leonardo interrupts 2 and 3. (Kristian Lauszus)

* Print ovf, inf, or nan accordingly in Serial.print(). (Nick Gammon)
  http://code.google.com/p/arduino/issues/detail?id=946
  http://code.google.com/p/arduino/issues/detail?id=961
  http://code.google.com/p/arduino/issues/detail?id=967

* Fix initialization of SPI data lines. (gandrewstone)
  http://code.google.com/p/arduino/issues/detail?id=888

* Serial.flush() waits for last byte to transmit. (michele.mazzucchi)
  http://code.google.com/p/arduino/issues/detail?id=871

* Adding overloads so Serial.write(0) works.
  http://code.google.com/p/arduino/issues/detail?id=1006

[build]

* Fix Linux arduino script when there are spaces in directory name.

* Pass Linux command line arguments from arduino script through to the
  Java code. (Allows specifying sketch to open on command line.)

[examples]

* Included examples for the starter kit.

ARDUINO 1.0.1 - 2012.05.21

[environment]

* The IDE has been internationalized and translated into multiple languages.
  Thanks to Shigeru Kanemoto for the internationalization and Japanese
  translation and many others for the other translations.  For more
  information, see: http://www.arduino.cc/playground/Main/LanguagesIDE

* Added preference for selecting the language in which to display the
  Arduino software.  Defaults to the operating system locale.  

* New upload process for the Arduino Leonardo (ATmega32U4).

* The editor font size preference now applies to the serial monitor and
  error / message console as well as the editor.  (Paul Stoffregen)
  http://code.google.com/p/arduino/issues/detail?id=550

* Compilation has been speeded up by only compiling changed files.  (All
  files are recompiled when a new board is selected.)  (Paul Stoffregen)
  http://code.google.com/p/arduino/issues/detail?id=638

* Console log files (stdout.txt and stderr.txt) are now removed when the
  Arduino software exits.  (Paul Stoffregen)

* The minimum size for the Arduino software window has been reduced.
  http://code.google.com/p/arduino/issues/detail?id=52

* Improvements to the Find / Replace dialog.  (Peter Lewis)
  http://code.google.com/p/arduino/issues/detail?id=825

* Support for selecting words (on double-click) and lines (triple-click)
  in the Arduino software.  (Peter Lewis)
  http://code.google.com/p/arduino/issues/detail?id=824

* Don't insert newline when using serial monitor keyboard
  shortcut. (Lars J. Nielsen)
  http://code.google.com/p/arduino/issues/detail?id=279

* Added a preference for disabling verification on upload (for increased
  speed).  (Nathan Seidle)
  http://code.google.com/p/arduino/issues/detail?id=842

* Added the gcc toolchain to the Linux distribution.  (To use the 
  toolchain already installed on your system, simply delete the one
  that comes with the Arduino software.)  (Paul Stoffregen)
  http://code.google.com/p/arduino/issues/detail?id=300

* Updating Arduino Mini upload protocol to 'arduino' from 'stk500' (should
  fix problems with auto-reset not working).

[core / libraries]

* Updated (and official) support for the Arduino Leonardo (ATmega32U4).
  Includes new bootloader and various fixes to the core.  

* Adding overloads to Wire.write() (for Wire.write(0)). (Paul Stoffregen)
  http://code.google.com/p/arduino/issues/detail?id=527

* Fixing delayMicroseconds() for 20 MHz clocks (Erdem U. Altinyurt)
  http://code.google.com/p/arduino/issues/detail?id=306

* Support third external interrupt on ATmega1284P. (maniacbug)
  http://code.google.com/p/arduino/issues/detail?id=728

* Update reference voltage constants for ATmega1284P. (maniacbug)
  http://code.google.com/p/arduino/issues/detail?id=728

* Adding --relax linker flag for ATmega2560. (arducopter)
  http://code.google.com/p/arduino/issues/detail?id=729

* Fixing Ethernet library bug on avr-gcc 4.5.1 (SurferTim)
  http://code.google.com/p/arduino/issues/detail?id=605

* Fixed DHCP hostname generation. (peter)

* Simplifying microseconds to clock cycles conversions (Rob Tillaart)
  http://code.google.com/p/arduino/issues/detail?id=675

* Fixed various warnings.  (maniacbug)
  http://code.google.com/p/arduino/issues/detail?id=688

* Fixed bug w/ repeated initial characters in findUntil().  (Jeffery.zksun)
  http://code.google.com/p/arduino/issues/detail?id=768

* Added INPUT_PULLUP option for pinMode().  The INPUT mode now explicitly
  disables the pullup resistors.  (Paul Stoffregen)
  http://code.google.com/p/arduino/issues/detail?id=246

* Fixing bug in the receiving of multiple UDP packets.  (dylan and peter)
  http://code.google.com/p/arduino/issues/detail?id=669

* Added ability to generate repeated starts in the Wire library (in
  master mode).  Extra boolean parameters to endTransmission() and
  requestFrom() control whether or not to send a stop (or a repeated
  start instead).  (Todd Krein)
  http://code.google.com/p/arduino/issues/detail?id=663

* Added Ethernet.maintain() to renew DHCP leases.  (Peter Magnusson)
  http://code.google.com/p/arduino/issues/detail?id=716

* Fix for CLOSE_WAIT bug that could cause Ethernet sketches to crash
  over time.  (mr-russ and Johann Richard)

* Fix to servo pulse timing calculation. (jwatte)
  http://code.google.com/p/arduino/issues/detail?id=908

* Added readString() and readStringUntil() functions.  (Adrian McEwen)
  http://code.google.com/p/arduino/issues/detail?id=454

[examples]

* Updated to latest ArduinoISP sketch. (rsbohn)
  http://code.google.com/p/arduino/issues/detail?id=378

* Fixed ArduinoISP sketch by lowering delay() in heartbeat.

* Other updates.

ARDUINO 1.0 - 2011.11.30

[environment]

* The file extension for sketches has changed from .pde to .ino, to avoid
  conflicts with the Processing software ("ino" are the last three letters
  in "Arduino").

* There are a new set of toolbar icons, including a checkmark icon to
  verify (compile) a sketch and an arrow for upload. The serial monitor
  icon has moved to the right of the toolbar. Also, shift-clicking the
  upload icon now uploads using a programmer (selected in the Tools menu).
  You can still enable verbose output in the preferences dialog. (Icons
  were designed by Nicholas Zambetti.)

* There’s a new color scheme and about image for the IDE (by ToDo.to.it).

* The name of the currently selected board and serial port are now shown
  at the bottom of the editor. (Code from Wiring.)

* A progress bar is displayed during compilation and upload. (from Wiring.)

[core / libraries]

* Serial transmission is now asynchronous - that is, calls to
  Serial.print(), etc. add data to an outgoing buffer which is transmitted
  in the background. Also, the Serial.flush() command has been repurposed
  to wait for outgoing data to be transmitted, rather than dropping
  received incoming data.

* The behavior of Serial.print() on a byte has been changed to align it
  with the other numeric data types. In particular, it will now print
  the digits of its argument as separate ASCII digits (e.g. '1', '2', '3')
  rather than a single byte. The BYTE keyword has been removed. To send a
  single byte of data, use Serial.write() (which is present in Arduino 0022
  as well).

* The Serial class (as well as other classes inheriting from Stream, like
  EthernetClient, SoftwareSerial, Wire and more) now contains functions
  for parsing incoming data, based on the TextFinder library by Michael
  Margolis. They include find() and findUntil() to search for data,
  parseInt() and parseFloat() for converting incoming characters into
  numeric values, and readBytes() and readBytesUntil() for reading
  multiple bytes into a buffer. They use a timeout that can be set with the
  new setTimeout().

* The SoftwareSerial class has been reimplemented, using the code originally
  written for the NewSoftSerial library by Mikal Hart. This allows for
  multiple simultaneous instances, although only one can receive at a time.

* Support has been added for printing strings stored in flash (program
  memory) rather than RAM. Wrap double-quoted strings in F() to indicate
  that they should be stored in flash, e.g. Serial.print(F("hello world")).

* The String class has been reimplemented as well, by Paul Stoffregen. This
  new version is more memory-efficient and robust. Some functions which
  previously returned new string instances (e.g. trim() and toUpperCase())
  have been changed to instead modify strings in place.

* Support for DHCP and DNS has been added to the Ethernet library, thanks
  to integration by Adrian McEwen. Most classes in the Ethernet library
  have been renamed to add a "Ethernet" prefix and avoid conflicts with
  other networking libraries. In particular, "Client" is now
  "EthernetClient", "Server" is "EthernetServer", and "UDP" is
  "EthernetUDP". A new IPAddress class makes it easier to manipulate
  those values.

* The UDP API has been changed to be more similar to other libraries.
  Outgoing packets are now constructed using calls to the standard write(),
  print(), and println() functions – bracketed by beginPacket() and
  endPacket(). The parsePacket() function checks for and parses an
  incoming packet, which can then be read using available(), read(), and
  peek(). The remoteIP() and remotePort() functions provide information
  about the packet’s origin. (Again, thanks to Adrian McEwen for the
  implementation.)

* The Wire library has also been modified to use the standard read() and
  write() functions instead of send() and receive(). You can also use
  print() and println() for outgoing data.

* The SD library now supports multiple simultaneous open files. It also
  provides the isDirectory(), openNextFile(), and rewindDirectory()
  functions for iterating through all the files in a directory. (Thanks
  to Limor Fried.)

[boards / firmwares]

* Added the Arduino Mini w/ ATmega328.

* Added Windows drivers (.inf files) and 16U2 firmware (.hex files) for
  the rev. 3 boards (Uno, Mega, and Mega ADK).  

[internals]

* The WProgram.h file, which provides declarations for the Arduino API,
  has been renamed to Arduino.h. To create a library that will work in
  both Arduino 0022 and Arduino 1.0, you can use an #ifdef that checks
  for the ARDUINO constant, which was 22 and is now 100.  For example:

  #if defined(ARDUINO) && ARDUINO >= 100
  #include "Arduino.h"
  #else
  #include "WProgram.h"
  #endif

* The write(), print(), and println() functions in Stream now return a
  size_t (instead of void). This indicates the number of bytes actually
  written by the function. Any classes that inherit from Stream will need
  to change accordingly. Additionally the write(str) function has been
  given a concrete implementation – it calls write(buf, len) - so
  sub-classes don't need to (and shouldn't) implement it.

* There are new abstract base-classes for Client, Server, and UDP to
  provide portability across networking libraries.

* The pin definitions for the Arduino boards (i.e. the mappings from pin
  numbers to port register / bit pairs) is now stored in a sub-folder of
  a new variants/ folder in the hardware folder. The variant to use for
  a given board is specified by the BOARD.build.variant preference in the
  boards.txt file.

* The new, variant-specific pins_arduino.h files now provides additional
  macros with information about the characteristics of the board (e.g.
  the locations of the SPI and TWI pins, and the number of digital and
  analog pins).

* The avrdude included with the Mac and Windows versions of the Arduino
  software has been upgraded to avrdude 5.11 (from an Arduino-specific
  version of avrdude 5.4). The software now uses the "arduino" programmer
  type in place of "stk500v1" for uploading to most Arduino boards.

ARDUINO 0023 - 2011.11.09

* Added .inf files for R3 boards.
* Updated to optiboot 4.4.
* Included combined firmwares for ATmega16U2.

ARDUINO 0022 - 2010.12.24

[core / libraries]

* Adding an SD card library based on sdfatlib by Bill Greiman and the
  MemoryCard library by Philip Lindsay (follower) for SparkFun.
  http://www.arduino.cc/en/Reference/SD

* Added character manipulation macros (from Wiring): isAlphaNumeric(),
  isAlpha(), isAscii(), isWhitespace(), isControl(), isDigit(), isGraph(),
  isLowerCase(), isPrintable(), isPunct(), isSpace(), isUpperCase(),
  isHexadecimalDigit(), toAscii(), toLowerCase(), toLowerCase().
  http://code.google.com/p/arduino/issues/detail?id=418

* Added String.toInt() function.

* Refactoring core to use register-based, not CPU-based, #ifdefs.
  Patch by Mark Sproul.
  http://code.google.com/p/arduino/issues/detail?id=307
  http://code.google.com/p/arduino/issues/detail?id=315
  http://code.google.com/p/arduino/issues/detail?id=316
  http://code.google.com/p/arduino/issues/detail?id=323
  http://code.google.com/p/arduino/issues/detail?id=324
  http://code.google.com/p/arduino/issues/detail?id=340

* Modification of serial baud rate calculation to match bootloader and 8U2
  firmware at 57600 baud.
  http://code.google.com/p/arduino/issues/detail?id=394

* Fixed bug in tone() function.
  http://code.google.com/p/arduino/issues/detail?id=361

* Fixed SPI.setClockDivider() function.
  http://code.google.com/p/arduino/issues/detail?id=365

* Fixed EEPROM library on Mega 2560.
  http://code.google.com/p/arduino/issues/detail?id=381

* Hardware serial receive interrupt optimization.
  http://code.google.com/p/arduino/issues/detail?id=391

* Applying the timeout parameter of pulseIn() during measurement of the
  pulse, not just while waiting for it.

[environment]

* Fixed problem with copy as html and angle brackets.
  http://code.google.com/p/arduino/issues/detail?id=29

* Showing serial port selection dialog if serial port not found on upload.

* Remembering serial monitor window size and line ending selection.
  http://code.google.com/p/arduino/issues/detail?id=96
  http://code.google.com/p/arduino/issues/detail?id=330

* Replaced oro.jar regular expressions with java.regex ones (patch by
  Eberhard Fahle and Christian Maglie).
  http://code.google.com/p/arduino/issues/detail?id=171

* Building the user sketch before the core or libraries, so errors appear
  faster.  Patch by William Westfield and Paul Stoffregen.
  http://code.google.com/p/arduino/issues/detail?id=393

* Setting application icon under Windows.

ARDUINO 0021 - 2010.10.02

* Modifying VID / PID combination in 8U2 firmwares.
* Fixing analogWrite() bug on pins 9 and 10 (Arduino Uno).
* Patched RXTX to include /dev/ttyACM* on Linux.

ARDUINO 0020 - 2010.09.27

* Added support for the Arduino Uno and Arduino Mega 2560.
* Including ATmega8U2 firmware used by Uno and Mega 2560.
* Including source code to optiboot bootloader used by the Uno.
* Including source code to the stk500v2 bootloader used by Mega 2560.
* New application icon (by ToDo).

ARDUINO 0019 - 2010.09.03

[core / libraries]

* Revised Ethernet library (by Christian Maglie).  This depends on the
  new SPI library, so existing sketches will need: #include <SPI.h>
  added to the top of their code.

* Added an SPI library (by Christian Maglie).
  http://code.google.com/p/arduino/issues/detail?id=240

* Added aliases for the analog input pins: A0, A1, etc.
  http://code.google.com/p/arduino/issues/detail?id=244

* Added a String class.  

* Added a shiftIn() function (from Wiring).
  http://code.google.com/p/arduino/issues/detail?id=280

* Updated version of Firmata supports Mega and capability querying.

* More accurate delay() function from BenF.
  http://code.google.com/p/arduino/issues/detail?id=237

* Re-enabling PWM after tone() ends.
  http://code.google.com/p/arduino/issues/detail?id=228

* Added Serial.peek() method.
  http://code.google.com/p/arduino/issues/detail?id=270

* Added Stream base class to Serial object (w/ available(), read() and
  the write(), print(), and println() functions from the Print class).
  http://code.google.com/p/arduino/issues/detail?id=60

* Disabling interrupts while digitalWrite() and pinMode() write to pins.
  http://code.google.com/p/arduino/issues/detail?id=146

* Replacing INTERNAL analog reference with INTERNAL1V1 AND INTERNAL2V56 on
  the Arduino Mega.  http://code.google.com/p/arduino/issues/detail?id=194
 
[environment]

* Added Arduino Fio to the boards menu.

* Added Arduino Pro and Pro Mini (5V / 16 MHz) to the boards menu.
  http://code.google.com/p/arduino/issues/detail?id=81

* Synchronized with the Processing 1.1 code base, bringing various changes.

* Modified the parsing of avr-gcc / avr-g++ output and error messages.

* Toggling RTS on upload for auto-reset with FTDI cables on Linux.
  http://code.google.com/p/arduino/issues/detail?id=309

* Adding control over scrolling in serial monitor.
  http://code.google.com/p/arduino/issues/detail?id=97

* Added drop-down for selecting line endings to the serial monitor.
  http://code.google.com/p/arduino/issues/detail?id=119

* Fixed problem with tabs of the same name but different extensions.
  http://code.google.com/p/arduino/issues/detail?id=191

* Allowing third-party hardware platforms to reference programmers defined
  in other platforms.  http://code.google.com/p/arduino/issues/detail?id=283

[examples]

* Re-organized and numbered for easier access and better progression.

ARDUINO 0018 - 2010.01.29

[core / libraries]

* Added tone() and noTone() functions for frequency generation.
* Added Serial.end() command.
* Added precision parameter for printing of floats / doubles.
* Incorporated latest version of Firmata.
* Fixed bug w/ disabling use of the RW pin in the LiquidCrystal library. 
* No longer disabling interrupts in delayMicroseconds().
* Fixed bug w/ micros() returning incorrect values from within an interrupt.
* Fixed bug that broke use of analog inputs 8-15 on the Mega.

[environment]

* Synchronized with the Processing 1.0.9 code base, bringing various fixes,
  including to a bug causing saving to fail when closing the last sketch.

* Added support for third-party hardware in the SKETCHBOOK/hardware folder,
  mirroring the current structure of the hardware folder in Arduino.

* Added Ctrl-Shift-M / Command-Shift-M shortcut for serial monitor.

* Hold down shift when pressing the Verify / Compile or Upload toolbar 
  buttons to generate verbose output (including command lines).

* Moving build (on upload) from the applet/ sub-folder of the sketch
  to a temporary directory (fixing problems with uploading examples from
  within the Mac OS X disk image or a Linux application directory).

* Fixed bug the prevented the inclusion of .cpp and .h (or .c and .h) files
  of the same name in a sketch.

* Improved the Mac OS X disk image (.dmg): added a shortcut to the
  Applications folder, a background image with arrow, and new FTDI drivers.

ARDUINO 0017 - 2009.07.25

[documentation / examples]
* Many new and revised examples from Tom Igoe.

[core / libraries]
* Updated LiquidCrystal library by Limor Fried.  See reference for details.
* Updated Firmata library to version 2.1 (rev. 25).
* Replaced the Servo library with one (MegaServo) by Michael Margolis.
  Supports up to 12 servos on most Arduino boards and 48 on the Mega.
* Improving the accuracy of the baud rate calculations for serial
  communication (fixing double-speed problems on 8 MHz Arduino boards).
  Thanks to gabebear.

[environment]
* Synchronized with the Processing 1.0.3 code base (rev. 5503), bringing
  many improvements (listed below).
* New icons and about image by Thomas Glaser (envis precisely).
* Support for multiple sketch windows.
* The serial monitor now has its own window.
* Comment / Uncomment menu item (in Edit) and keyboard shortcut.
* Increase and Decrease Indent menu items (in Edit) and keyboard shortcuts.
* Support for third-party libraries in the SKETCHBOOK/libraries folder.
* Libraries are now compiled with the sketch, eliminating the delay when
  switching boards and the need to delete .o files when changing library
  source code.
* Arduino now comes as an app file (in a dmg) on the Mac.
* Adding the Arduino Nano w/ ATmega328 to the Tools > Board menu.

ARDUINO 0016 - 2009.05.30

[documentation / examples]
* New communication examples (w/ corresponding Processing and Max/MSP code) by
  Tom Igoe.

[core / libraries]
* Adding support for the Arduino Pro and Pro Mini 3.3V / 8 MHz w/ ATmega328.
* Adding support for the LilyPad Arduino w/ ATmega328.
* Adding write(str) and write(buf, size) methods to Print, Serial, and the
  Ethernet library Client and Server classes.  This allows for more efficient
  (fewer packet) Ethernet communication.  (Thanks to mikalhart.)
* Improvements to the way the Ethernet library Client class connects and
  disconnects.  Should reduce or eliminate failed connections and long
  timeouts.  (Thanks to Bruce Luckcuck.)
* Optimizing the timer0 overflow interrupt handler (used for millis() and
  micros()).  Thanks to westfw and mikalhart.
* Fixing bug that limited the bit() macro to 15 bits.  Thanks to Paul Badger.
* Adding ARDUINO version constant (thanks to prodding from mikalhart).
  
[environment]
* Ordering the items in the Tools > Board menu.
* Adding "Copy as HTML" command to the Tools menu.
* Eliminating (maybe) the occasional "Couldn't determine program size" errors.
  Thanks to the Clever Monkey.
* Moving selection of Linux look-and-feel into the arduino script so it can
  be changed by users.  Thanks to Eberhard Fahle.
  
[tools]
* Adding automatic dependency generation to the Makefile.  (Lars Immisch)

ARDUINO 0015 - 2009.03.26

[core / libraries]
* Adding support for the Arduino Mega (ATmega1280).

[environment]
* Reinstating use of core.a library in the build process, slightly shrinking
  compiled sketch sizes.  (Thanks to William Westfield.)
* Fixing bug in copy for forum (thanks to eried).

ARDUINO 0014 - 2009.03.07

[core / libraries]
* Fixing bug that prevented multiple outgoing Client connections with the
  ethernet library.
  
[environment]
* Clarifying ATmega168 vs. ATmega328 in the Tools > Boards menu.

[tools]
* Updating the Mac OS X AVR tools to AVR MacPack 20081213.  This includes
  avr-gcc 4.3.2, which should fix problems with functions called from 
  within interrupts.

ARDUINO 0013 - 2009.02.06

[documentation / examples]
* Adding examples for Parallax Ping Sensor and Memsic 2125 accelerometer.

[core / libraries]
* Adding support for the ATmega328.  The upload speed is 57600 baud, so you
  may need to edit boards.txt or reburn your bootloader if you bought an 
  ATmega328 w/ bootloader from adafruit or other supplier.
* Adding support for printing floats to Print class (meaning that it works
  in the Serial, Ethernet, and LiquidCrystal classes too).  Includes two
  decimal places.
* Added word, word(), bitRead(), bitWrite(), bitSet(), bitClear(), bit(),
  lowByte(), and highByte(); see reference for details.
* Working around problem that caused PWM output on pins 5 and 6 to never go
  to 0 (causing, for example, an LED to continue to glow faintly).
* Removing cast macros, since function-style casts are a feature of C++.  This
  should fix contributed libraries that broke in Arduino 0012.
* Modifying pulseIn() to wait for a transition to start timing (i.e. ignoring
  any pulse that had already started when the function was called).
* Fixing bug in random() that limited the ranges of values generated.  Thanks
  to Mikal Hart.
* Modifying delay() to pause for at least the given number of milliseconds.
* Fixing bug in Ethernet library that interfered with use of pins 8 and 9.
* Originating each outgoing network connection from a different port (in the
  Client class of the Ethernet library).  Thanks to Paul and joquer.
* Updating ATmega168 bootloader to work with standard distributions of avrdude
  (responding to signature requests made with the universal SPI command) and
  correctly store EEPROM data.  Thanks to ladyada.
  
[environment]
* Omitting unused functions from compiled sketches, reducing their size.
* Changing compilation process to allow for use of EEMEM directive (although
  not yet uploading EEPROM data).

ARDUINO 0012 - 2008.09.18

* Added Arduino Nano to the boards menu.
* Arduino Pro or Pro Mini (8 MHz) to the boards menu.
* Added Firmata library by Hans Steiner and others.  This provides a standard
  protocol for communicating with software on the computer.
* Added an Ethernet library for use with the Arduino Ethernet Shield.
* Added a Servo library based on the work of Jim Studt.
* Added a LiquidCrystal library based on the work in the playground.  It
  supports both 4- and 8-bit modes.
* Improved millis(): it now overflows after 49 days instead of 9 hours, but
  now uses slightly more processing power.
* Fixed reversing direction bug in Stepper library.  (Thanks to Wayne Holder.)
* Moved insertion of #include <WProgram.h> to after any comments and #include
  statements in the main sketch file.  This means that an #include <stdlib.h>
  now works.
* Upgraded to newer versions of avr-gcc (4.3.0) and avr-libc (1.6).  This
  provides support for newer Atmel chips, but may increase the size
  of sketches.
* Allowing per-board specification of the upload.using preference, allowing
  upload via bootloader to some boards and via a programmer to others.
* Added return values to some functions in the Wire library to allow for
  better error handling.
* Fixed random() to work with long values.
* Creation of an abstract Print base-class to allow Serial, SoftwareSerial,
  and LiquidCrystal to share code for print() and println().
* Incorporated ladyada's watchdog timer mods to the bootloader source, but
  only compiling them in for the Pro and Pro Mini (because they are included
  in the bootloader being burned on the boards by SparkFun).

ARDUINO 0011 - 2008.03.28

* Fixed Find in Reference.
* Added map() function for mapping values from one range to another.
* Added analogReference() function.
* Added interrupts() and noInterrupts() functions.
* Added degrees() and radians() functions.
* Added timeout parameter (in microseconds) to pulseIn(); default is 1 second.
* Support for uploading sketch using a programmer.
* Improved detection of functions that need prototyping.
* Placing function prototypes after #include's and #define's.
* No longer moving #include statements to the top of the sketch.
* Can now drag .pde files onto the Arduino dock icon on Mac OS X.
  Thanks to Peter Sgouros.
* New script for downloading the reference from Tom Pollard.  Thanks Tom!
* Miscellaneous Mac OS X and other patches from Wim Lewis.  Thanks Wim!
* Updated Mac OS X FTDI drivers.

ARDUINO 0010 - 2007.10.11

* Support for the LilyPad Arduino.
* Vista support.
* Mac OS X universal distribution.
* Printing!
* Copy for discourse.
* New Board menu replaces the Microcontroller menu.
* New Burn Bootloader menu offers a choice of programmers.
* New and improved keyboard shortcuts.
* Fixed some find/replace bugs.
* Better auto-format.
* Improved error messages when uploading.
* Support for COM10 and higher on Windows.
* Fixed automatic refresh of the Serial Port menu under Windows.
* Quaqua look-and-feel on Mac OS X.
* Reorganization of the Arduino application directory.

ARDUINO 0009 - 2007.08.06

* Added support for the Arduino Diecimila.
* Switched to using avrdude (instead of uisp) for uploading sketches.
* Added the ability to burn NG and Diecimila bootlaoders (with an AVRISPmkII).
* Fixed a bug in SoftwareSerial (a hardware serial function was being called
  instead of the software serial equivalent).  Thanks to brianbr for the
  report and fix.

ARDUINO 0008 - 2007.06.09

* Updated examples (in distribution and on the website).
* Added an EEPROM library (see reference for details).
* Added a Stepper motor library (see reference).
* Patched to reduce binary sketch sizes by building the Arduino core as
  a library (.a) file - now only the needed parts of the core are linked into
  a sketch.  Originally written by Nicolas Roland, revised by Don Cross.
* Fixed bug in Serial.available().  Report and fix by Don Cross.
* Now recompiling libraries when switching microcontrollers.  Report by
  Julian Bleecker; fix by Nicholas Zambetti.
* Cleaned up core functions: moved pin definitions into program space to save
  RAM, and other minor improvements.  Contributed by Jim Studt.
* Lots of reference additions and fixes from Paul Badger.
* Changed default microcontroller to ATmega168 from ATmega8.
* Removed the delay from analogRead().
* Activating TWI/I2C pullup resistors on the ATmega168 (in addition to the 
  ATmega8).

ARDUINO 0007 - 2006.12.25

* Smaller core (about 3.5 KB instead of 4.5 KB).
* Added a SoftwareSerial library (thanks to Antonio, Heather Dewey-Hagborg, and
  bigengineer for their help).
* Implemented a Serial.flush() routine; see reference for details.
* Digital pins 0 and 1 can be used for i/o until a call to Serial.begin().
* Replaced avr-lib's uart routines with custom code for handling serial
  communication and modified C++ serial commands to call the C serial commands;
  the code may behave slightly differently in border cases (e.g. non-standard
  speeds, or on overflow).
* Added attachInterrupt() and detachInterrupt() functions for handling of
  external interrupts on pins 2 and 3.
* Implemented shiftOut() routine; see reference for details.
* Defining binary constants: e.g. B1010 is 6.
* Mac versions no longer require running of the macosx_setup.command script.
* Windows version comes with the FTDI USB drivers already unzipped.
* New Linux binary distribution (still requires some programs to be
  pre-installed).

ARDUINO 0006 - 2006.10.21

* Mac version no longer requires Java 1.5, meaning it should run on 10.3.9.
* Added support for analog inputs 6 and 7 and pwm on pins 5 and 6 on the
  on the ATmega168 used in the Arduino Mini (extra analog inputs not available
  in DIP ATmega168s).
* You now select the baud rate for the serial monitor from within the editor
  status bar when the serial monitor is running instead of from the Tools menu.
* Pressing enter within the serial monitor edit box no longer appends a newline
  to the message sent to the board.
* Included the Wire (TWI) library from Wiring.
* Updated the reference.

ARDUINO 0005 - 2006.09.26

* Applied patch from Hans Steiner to improve Linux support by searching for avr
  tools in the user's path instead of expecting them at a fixed location.
* Added an upload.verbose preference for help in debugging.
* ATmega168 support!
* New Wiring-compatible randomSeed(), random(max) and random(min, max) functions
  (except operating on longs instead of floats).
* Fixed bug that sometimes caused uploading of old versions of a sketch.
* Serial monitor nows include an interface to send messages to the Arduino
  board.  Pressing return appends a newline, pushing the send button doesn't.
* Now displaying "burning bootloader..." and "compiling..." status messages.

ARDUINO 0004 - 2006.04.26

* Main sketch is now compiled as C++ (instead of C).
* Updated avr toolchain.
* printInteger(), printHex(), etc. now handle longs.
* millis() fixed (now overflows after days, not minutes)
* Fixed path to java in Windows run.bat.
* Added Matrix and Sprite libraries (written with Nicholas Zambetti).
* PWM now working on pin 11 (in addition to pins 9 and 10).
* Slowed PWM frequency (on all three PWM pins) to 1KHz.
* Now give an error if compiled sketch is too big.
* Fixed abs(), min(), max(), and constrain() macros.
* Added menu items to the IDE to burn bootloader.
* Now display binary sketch size on upload, and give error if too big.
* Added C++ serial library.
* Resynced with Processing/Wiring IDE code (improved auto-format, faster logging
  to serial monitor console, other bug fixes)
* New library system.
* Updated to latest version of the RXTX serial library; Mac users will need to
  rerun macosx_setup.command.

ARDUINO 0003 - 2006.01.16

API Changes
* Reversed the analog input pins to correspond to newer boards.  This means
  a call, for example, to analogRead(0) must be changed to analogRead(5) in
  order to read the same physical pin.
* Added a printNewline() function (which sends '\n' = ASCII 10).

New Stuff
* Reference is included (features native to C not yet documented).
* Serial monitor added (click the toolbar button to turn it on or off).  Baud
  rate is controlled by the Serial Monitor Baud Rate Menu, defaults to 9600.
  Icon and implementation from Wiring.
* Serial port menu now automatically refreshes when opened.
* New blue color scheme and icons courtesy of Noah Shibley (colors are hardcoded
  into the source to ensure consistency with image files).
* Keyspan and FTDI USB drivers included with Mac and Windows distributions.

Bug Fixes
* millis() now updates every millisecond instead of every second.
* Bootloader included with Windows distribution (it was already in the Mac
  dist).
* Updated icon of the Windows executable.
* Now flushing the serial port before uploading (should fix some errors).
* Improved accuracy of the delayMicroseconds() function.

Other
* Upload rate no longer selectable from a menu within the IDE.  Instead, edit
  the serial.download_rate item in the preferences.txt file.
* Created Xcode project for building Arduino on the Mac (doesn't yet regenerate
  the grammar files or package the distribution); active target should be "App".
* Removed unused or unimplemented items from menus.

ARDUINO 0002 - 2005.10.05

* New build process no longer uses makefiles; now controlled by preferences.txt.
* core/ replaced with targets/; can now link against Wiring libraries.
* Replaced print() with printString, printInteger, printHex, printByte, etc.
* Added menu for selecting serial port speed.
* Updated icon.
* Bootloader shrunk to less than 1 KB; fuses updated accordingly.
* Added serialRead(), serialAvailable(), and delayMicroseconds().

ARDUINO 0001 - 2005.08.25 

* This is the first released of the unified IDE + language library
  it's a terrible hack... but it works. at the moment it's in alpha stage
  but it can be used to work.
* The processing preprocessor is included but not used.<|MERGE_RESOLUTION|>--- conflicted
+++ resolved
@@ -16,13 +16,10 @@
 
 [core]
 * Fixed wrong timings for HardwareSerial::flush() in SAM core. Thanks @borisff
-<<<<<<< HEAD
 * Stream: Optional lookahead and skipChar options added to parseInt and parseFloat, 
   parseFloat also support parsing floats without a leading 0,
   Stream::find(char) added to SAM. Thanks @Chris--A.
-=======
 * Leonardo/Micro (and other atmega32u4 based boards) now have SerialUSB alias for Serial
->>>>>>> e46375c0
 
 ARDUINO 1.6.6 - 2015.11.03
 
