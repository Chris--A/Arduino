--- conflicted
+++ resolved
@@ -1,18 +1,29 @@
 
-<<<<<<< HEAD
 [ide]
 * Fixed IDE startup bug "Menu has no enabled items"
 * Command line build.
 * Fixed some language strings (Shigeru KANEMOTO)
+* Fix to boards.txt: added Micro and fixed Lilypad bootloader path
+* Removed check for ".h" existence in libraries.
+* Deleting tab from IDE does not delete from temporary folder
+* Fixed NPE when unknown boards/platforms are selected in preferences
+* Extended command line build flags
 
 [arduino core]
 * sam: portOutputRegister() is now writeable.
 * sam: fixed issue on weak-symbol for some interrupt handlers
 * sam: fixed BSoD on some Windows machine (louismdavis)
 * sam: added CANRX1/CANTX1 pins 88/89 (same physical pin for 66/53)
+* sam: fixed analogWrite when used in very thight write loops (V.Dorrich)
 
 [libraries]
 * sam: Added Servo library
+* sam: Added WiFi library
+* Fixed USBHost MouseController example
+
+[other]
+* Merged all improvements made in Arduino IDE 1.0.3
+* Merged all improvements made in Arduino IDE 1.0.4 (not yet released)
 
 ARDUINO BETA 1.5.1r2 - 2012.11.06
 
@@ -53,7 +64,9 @@
   or incomplete.
 * For more info refer to this press release:
   http://arduino.cc/blog/2012/10/22/arduino-1-5-support-for-the-due-and-other-processors-easier-library-installation-simplified-board-menu-etc/
-=======
+
+ARDUINO 1.0.4 - Not yet released.
+
 [core]
 
 * Fixed malloc bug (Paul Stoffregen)
@@ -69,7 +82,6 @@
 * Sort entries in preferences.txt (Shigeru Kanemoto)
 * Fixed some wrong translations
 * Fixed NPE due to permissions IO error
->>>>>>> 16903246
 
 ARDUINO 1.0.3 - 2012.12.10
 
