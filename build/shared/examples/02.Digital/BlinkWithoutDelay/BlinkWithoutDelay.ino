--- conflicted
+++ resolved
@@ -8,27 +8,11 @@
  * LED attached from pin 13 to ground.
  * Note: on most Arduinos, there is already an LED on the board
  that's attached to pin 13, so no hardware is needed for this example.
-<<<<<<< HEAD
-
-
-=======
  
->>>>>>> bd04a9d3
  created 2005
  by David A. Mellis
  modified 8 Feb 2010
  by Paul Stoffregen
-<<<<<<< HEAD
-
- This example code is in the public domain.
-
-
- http://www.arduino.cc/en/Tutorial/BlinkWithoutDelay
- */
-
-// constants won't change. Used here to
-// set pin numbers:
-=======
  modified 11 Nov 2013
  by Scott Fitzgerald
  
@@ -39,7 +23,6 @@
  */
 
 // constants won't change. Used here to set a pin number :
->>>>>>> bd04a9d3
 const int ledPin =  13;      // the number of the LED pin
 
 // Variables will change :
@@ -66,17 +49,10 @@
   // the LED is bigger than the interval at which you want to
   // blink the LED.
   unsigned long currentMillis = millis();
-<<<<<<< HEAD
-
-  if (currentMillis - previousMillis > interval) {
-    // save the last time you blinked the LED
-    previousMillis = currentMillis;
-=======
  
   if(currentMillis - previousMillis >= interval) {
     // save the last time you blinked the LED 
     previousMillis = currentMillis;   
->>>>>>> bd04a9d3
 
     // if the LED is off turn it on and vice-versa:
     if (ledState == LOW)
