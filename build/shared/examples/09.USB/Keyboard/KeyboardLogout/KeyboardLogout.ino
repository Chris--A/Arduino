/*
  Keyboard logout

 This sketch demonstrates the Keyboard library.

 When you connect pin 2 to ground, it performs a logout.
 It uses keyboard combinations to do this, as follows:

 On Windows, CTRL-ALT-DEL followed by ALT-l
 On Ubuntu, CTRL-ALT-DEL, and ENTER
 On OSX, CMD-SHIFT-q

 To wake: Spacebar.

 Circuit:
 * Arduino Leonardo or Micro
 * wire to connect D2 to ground.

 created 6 Mar 2012
 modified 27 Mar 2012
 by Tom Igoe

 This example is in the public domain

 http://www.arduino.cc/en/Tutorial/KeyboardLogout
 */

#define OSX 0
#define WINDOWS 1
#define UBUNTU 2

// change this to match your platform:
int platform = OSX;

void setup() {
  // make pin 2 an input and turn on the
  // pullup resistor so it goes high unless
  // connected to ground:
  pinMode(2, INPUT_PULLUP);
  Keyboard.begin();
}

void loop() {
  while (digitalRead(2) == HIGH) {
    // do nothing until pin 2 goes low
    delay(500);
  }
  delay(1000);

  switch (platform) {
<<<<<<< HEAD
    case OSX:
      Keyboard.press(KEY_LEFT_GUI);
      // Shift-Q logs out:
      Keyboard.press(KEY_LEFT_SHIFT);
      Keyboard.press('Q');
      delay(100);
      Keyboard.releaseAll();
      // enter:
      Keyboard.write(KEY_RETURN);
      break;
    case WINDOWS:
      // CTRL-ALT-DEL:
      Keyboard.press(KEY_LEFT_CTRL);
      Keyboard.press(KEY_LEFT_ALT);
      Keyboard.press(KEY_DELETE);
      delay(100);
      Keyboard.releaseAll();
      //ALT-s:
      delay(2000);
      Keyboard.press(KEY_LEFT_ALT);
      Keyboard.press('l');
      Keyboard.releaseAll();
      break;
    case UBUNTU:
      // CTRL-ALT-DEL:
      Keyboard.press(KEY_LEFT_CTRL);
      Keyboard.press(KEY_LEFT_ALT);
      Keyboard.press(KEY_DELETE);
      delay(1000);
      Keyboard.releaseAll();
      // Enter to confirm logout:
      Keyboard.write(KEY_RETURN);
      break;
=======
  case OSX:
   Keyboard.press(KEY_LEFT_GUI);
   // Shift-Q logs out:
   Keyboard.press(KEY_LEFT_SHIFT); 
   Keyboard.press('Q');
    delay(100);
    Keyboard.releaseAll();
     // enter:
    Keyboard.write(KEY_RETURN);  
    break;
  case WINDOWS:
    // CTRL-ALT-DEL:
    Keyboard.press(KEY_LEFT_CTRL);
    Keyboard.press(KEY_LEFT_ALT);
    Keyboard.press(KEY_DELETE);
    delay(100);
    Keyboard.releaseAll();
    //ALT-l:
    delay(2000);
    Keyboard.press(KEY_LEFT_ALT);
    Keyboard.press('l');
    Keyboard.releaseAll();
    break;
  case UBUNTU:
    // CTRL-ALT-DEL:
    Keyboard.press(KEY_LEFT_CTRL);
    Keyboard.press(KEY_LEFT_ALT);
    Keyboard.press(KEY_DELETE);
    delay(1000);
    Keyboard.releaseAll();
    // Enter to confirm logout:
    Keyboard.write(KEY_RETURN);
    break;
>>>>>>> ad0bedcb
  }

  // do nothing:
  while (true);
}







<|MERGE_RESOLUTION|>--- conflicted
+++ resolved
@@ -48,7 +48,6 @@
   delay(1000);
 
   switch (platform) {
-<<<<<<< HEAD
     case OSX:
       Keyboard.press(KEY_LEFT_GUI);
       // Shift-Q logs out:
@@ -66,7 +65,7 @@
       Keyboard.press(KEY_DELETE);
       delay(100);
       Keyboard.releaseAll();
-      //ALT-s:
+      //ALT-l:
       delay(2000);
       Keyboard.press(KEY_LEFT_ALT);
       Keyboard.press('l');
@@ -82,41 +81,6 @@
       // Enter to confirm logout:
       Keyboard.write(KEY_RETURN);
       break;
-=======
-  case OSX:
-   Keyboard.press(KEY_LEFT_GUI);
-   // Shift-Q logs out:
-   Keyboard.press(KEY_LEFT_SHIFT); 
-   Keyboard.press('Q');
-    delay(100);
-    Keyboard.releaseAll();
-     // enter:
-    Keyboard.write(KEY_RETURN);  
-    break;
-  case WINDOWS:
-    // CTRL-ALT-DEL:
-    Keyboard.press(KEY_LEFT_CTRL);
-    Keyboard.press(KEY_LEFT_ALT);
-    Keyboard.press(KEY_DELETE);
-    delay(100);
-    Keyboard.releaseAll();
-    //ALT-l:
-    delay(2000);
-    Keyboard.press(KEY_LEFT_ALT);
-    Keyboard.press('l');
-    Keyboard.releaseAll();
-    break;
-  case UBUNTU:
-    // CTRL-ALT-DEL:
-    Keyboard.press(KEY_LEFT_CTRL);
-    Keyboard.press(KEY_LEFT_ALT);
-    Keyboard.press(KEY_DELETE);
-    delay(1000);
-    Keyboard.releaseAll();
-    // Enter to confirm logout:
-    Keyboard.write(KEY_RETURN);
-    break;
->>>>>>> ad0bedcb
   }
 
   // do nothing:
