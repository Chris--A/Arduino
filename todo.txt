--- conflicted
+++ resolved
@@ -1,8 +1,4 @@
-<<<<<<< HEAD
-0150 arduino
-=======
-0102 arduino
->>>>>>> b90f4889
+0151 arduino
 
 Fix Linux make.sh, etc. scripts
 Test on Linux.
